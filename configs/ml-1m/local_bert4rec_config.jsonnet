local raw_dataset_path = "../datasets/dataset/ml-1m/";
local cached_dataset_path = raw_dataset_path;
local loo_path = cached_dataset_path + "loo/";
local output_path = "../dataset/ml-1m/exp/";
local max_seq_length = 200;
local metrics =  {
    mrr: [1, 5, 10],
    recall: [1, 5, 10],
    ndcg: [1, 5, 10]
};

<<<<<<< HEAD
local loo_path = base_path + "loo/";
local file_prefix = 'ml-1m';
=======
local dataset = 'ml-1m';
>>>>>>> 6951c2c9

{
    datamodule: {
        dataset: dataset,
        // This template is equivalent to the explicit definition given in "data_sources"
        /*template: {
            name: "masked",
            split: "leave_one_out",
            path: raw_dataset_path,
            file_prefix: dataset,
            num_workers: 4
        },*/
        data_sources: {
            split: "leave_one_out",
            path: raw_dataset_path,
            file_prefix: dataset,
            train: {
                type: "session",
                processors: [
                    {
                        "type": "cloze",
                        "mask_probability": 0.2,
                        "only_last_item_mask_prob": 0.1
                    }
                ]
            },
            validation: {
                type: "session",
                processors: [
                    {
                        "type": "target_extractor"
                    },
                    {
                        "type": "last_item_mask"
                    }
                ]
            },
            test: {
             type: "session",
                processors: [
                    {
                        "type": "target_extractor"
                    },
                    {
                        "type": "last_item_mask"
                    }
                ]
            }
        },
        preprocessing: {
            extraction_directory: "/tmp/ml-1m/",
            output_directory: raw_dataset_path,
            min_item_feedback: 0,
            min_sequence_length: 2
        }
    },
    templates: {
        unified_output: {
            path: output_path
        },
<<<<<<< HEAD
        mask_data_sources: {
=======
        /*mask_data_sources: {
            parser: {
                item_column_name: "title"
            },
>>>>>>> 6951c2c9
            loader: {
                batch_size: 4
            },
            path: cached_dataset_path,
            file_prefix: file_prefix,
            split_type: 'leave_one_out',
            mask_probability: 0.2,
            mask_seed: 42
        } */
    },

    module: {
        type: "bert4rec",
        metrics: {
            full: {
                metrics: metrics
            },
            sampled: {
<<<<<<< HEAD
                sample_probability_file: loo_path + file_prefix + ".popularity.title.txt",
                num_negative_samples: 100,
=======
                sample_probability_file: loo_path + "ml-1m.popularity.title.txt",
                num_negative_samples: 2,
>>>>>>> 6951c2c9
                metrics: metrics
            },
            random_negative_sampled: {
                num_negative_samples: 2,
                metrics: metrics
            },
        },
        model: {
            max_seq_length: max_seq_length,
            num_transformer_heads: 1,
            num_transformer_layers: 1,
            transformer_hidden_size: 2,
            transformer_dropout: 0.1
        }
    },
    features: {
        item: {
            column_name: "title",
            sequence_length: max_seq_length,
            tokenizer: {
                special_tokens: {
                    pad_token: "<PAD>",
                    mask_token: "<MASK>",
                    unk_token: "<UNK>"
                },
                vocabulary: {
<<<<<<< HEAD
                    file: loo_path + file_prefix + "vocabulary.title.txt"
=======
                    file: loo_path + "ml-1m.vocabulary.title.txt"
>>>>>>> 6951c2c9
                }
            }
        }
    },

    trainer: {
        loggers: {
            tensorboard: {}
        },
        checkpoint: {
            monitor: "recall@10_sampled(100)",
            save_top_k: 3,
            mode: 'max'
        },
        gpus: 0,
        max_epochs: 10,
        check_val_every_n_epoch: 50
    }
}<|MERGE_RESOLUTION|>--- conflicted
+++ resolved
@@ -9,12 +9,7 @@
     ndcg: [1, 5, 10]
 };
 
-<<<<<<< HEAD
-local loo_path = base_path + "loo/";
-local file_prefix = 'ml-1m';
-=======
 local dataset = 'ml-1m';
->>>>>>> 6951c2c9
 
 {
     datamodule: {
@@ -75,16 +70,13 @@
         unified_output: {
             path: output_path
         },
-<<<<<<< HEAD
-        mask_data_sources: {
-=======
         /*mask_data_sources: {
             parser: {
                 item_column_name: "title"
             },
->>>>>>> 6951c2c9
             loader: {
-                batch_size: 4
+                batch_size: 4,
+                max_seq_length: max_seq_length
             },
             path: cached_dataset_path,
             file_prefix: file_prefix,
@@ -101,13 +93,8 @@
                 metrics: metrics
             },
             sampled: {
-<<<<<<< HEAD
-                sample_probability_file: loo_path + file_prefix + ".popularity.title.txt",
-                num_negative_samples: 100,
-=======
                 sample_probability_file: loo_path + "ml-1m.popularity.title.txt",
                 num_negative_samples: 2,
->>>>>>> 6951c2c9
                 metrics: metrics
             },
             random_negative_sampled: {
@@ -134,11 +121,7 @@
                     unk_token: "<UNK>"
                 },
                 vocabulary: {
-<<<<<<< HEAD
-                    file: loo_path + file_prefix + "vocabulary.title.txt"
-=======
                     file: loo_path + "ml-1m.vocabulary.title.txt"
->>>>>>> 6951c2c9
                 }
             }
         }
