<<<<<<< HEAD
local raw_dataset_path = "../datasets/dataset/ml-1m/";
=======
local raw_dataset_path = "datasets/dataset/ml-1m/";
>>>>>>> e8d2adf3
local cached_dataset_path = raw_dataset_path;
local loo_path = cached_dataset_path + "loo/";
local output_path = "../dataset/ml-1m/exp/";
local max_seq_length = 200;
local metrics =  {
    mrr: [1, 5, 10],
    recall: [1, 5, 10],
    ndcg: [1, 5, 10]
};

local dataset = 'ml-1m';

{
    datamodule: {
        dataset: dataset,
        // This template is equivalent to the explicit definition given in "data_sources"
        /*template: {
            name: "masked",
            split: "leave_one_out",
            path: raw_dataset_path,
            file_prefix: dataset,
            num_workers: 4
        },*/
        data_sources: {
            split: "leave_one_out",
            path: raw_dataset_path,
            file_prefix: dataset,
            train: {
                type: "session",
                processors: [
                    {
                        "type": "cloze",
                        "mask_probability": 0.2,
                        "only_last_item_mask_prob": 0.1
                    }
                ]
            },
            validation: {
                type: "session",
                processors: [
                    {
                        "type": "target_extractor"
                    },
                    {
                        "type": "last_item_mask"
                    }
                ]
            },
            test: {
             type: "session",
                processors: [
                    {
                        "type": "target_extractor"
                    },
                    {
                        "type": "last_item_mask"
                    }
                ]
            }
        },
<<<<<<< HEAD
        preprocessing: {
            extraction_directory: "/tmp/ml-1m/",
            output_directory: raw_dataset_path,
            min_item_feedback: 0,
            min_sequence_length: 2
=======
        force_regeneration: "False",
        preprocessing: {
            extraction_directory: "/tmp/ml-1m/",
            output_directory: raw_dataset_path,
            min_item_feedback: 4,
            min_sequence_length: 4,
>>>>>>> e8d2adf3
        }
    },
    templates: {
        unified_output: {
            path: output_path
        },
<<<<<<< HEAD
        /*mask_data_sources: {
            parser: {
                item_column_name: "title"
            },
            loader: {
                batch_size: 4,
                max_seq_length: max_seq_length
            },
            path: cached_dataset_path,
            file_prefix: file_prefix,
            split_type: 'leave_one_out',
            mask_probability: 0.2,
            mask_seed: 42
        } */
=======
>>>>>>> e8d2adf3
    },

    module: {
        type: "bert4rec",
        metrics: {
            full: {
                metrics: metrics
            },
            sampled: {
<<<<<<< HEAD
                sample_probability_file: loo_path + "ml-1m.popularity.title.txt",
=======
                sample_probability_file: "ml-1m.popularity.title.txt",
>>>>>>> e8d2adf3
                num_negative_samples: 2,
                metrics: metrics
            },
            random_negative_sampled: {
                num_negative_samples: 2,
                metrics: metrics
            },
        },
        model: {
            max_seq_length: max_seq_length,
            num_transformer_heads: 1,
            num_transformer_layers: 1,
<<<<<<< HEAD
            transformer_hidden_size: 2,
            transformer_dropout: 0.1
=======
            transformer_hidden_size: 32,
            transformer_dropout: 0.1,
            project_layer_type: 'linear'
>>>>>>> e8d2adf3
        }
    },
    features: {
        item: {
            column_name: "title",
            sequence_length: max_seq_length,
            tokenizer: {
                special_tokens: {
                    pad_token: "<PAD>",
                    mask_token: "<MASK>",
                    unk_token: "<UNK>"
                },
                vocabulary: {
<<<<<<< HEAD
                    file: loo_path + "ml-1m.vocabulary.title.txt"
=======
                    #file: loo_path + file_prefix + "vocabulary.title.txt"
>>>>>>> e8d2adf3
                }
            }
        }
    },

    trainer: {
        loggers: {
            tensorboard: {}
        },
        checkpoint: {
<<<<<<< HEAD
            monitor: "recall@10_sampled(100)",
=======
            monitor: "recall@10",
>>>>>>> e8d2adf3
            save_top_k: 3,
            mode: 'max'
        },
        gpus: 0,
        max_epochs: 10,
<<<<<<< HEAD
        check_val_every_n_epoch: 50
=======
        check_val_every_n_epoch: 1
>>>>>>> e8d2adf3
    }
}<|MERGE_RESOLUTION|>--- conflicted
+++ resolved
@@ -1,8 +1,4 @@
-<<<<<<< HEAD
-local raw_dataset_path = "../datasets/dataset/ml-1m/";
-=======
 local raw_dataset_path = "datasets/dataset/ml-1m/";
->>>>>>> e8d2adf3
 local cached_dataset_path = raw_dataset_path;
 local loo_path = cached_dataset_path + "loo/";
 local output_path = "../dataset/ml-1m/exp/";
@@ -63,43 +59,18 @@
                 ]
             }
         },
-<<<<<<< HEAD
-        preprocessing: {
-            extraction_directory: "/tmp/ml-1m/",
-            output_directory: raw_dataset_path,
-            min_item_feedback: 0,
-            min_sequence_length: 2
-=======
         force_regeneration: "False",
         preprocessing: {
             extraction_directory: "/tmp/ml-1m/",
             output_directory: raw_dataset_path,
             min_item_feedback: 4,
             min_sequence_length: 4,
->>>>>>> e8d2adf3
         }
     },
     templates: {
         unified_output: {
             path: output_path
         },
-<<<<<<< HEAD
-        /*mask_data_sources: {
-            parser: {
-                item_column_name: "title"
-            },
-            loader: {
-                batch_size: 4,
-                max_seq_length: max_seq_length
-            },
-            path: cached_dataset_path,
-            file_prefix: file_prefix,
-            split_type: 'leave_one_out',
-            mask_probability: 0.2,
-            mask_seed: 42
-        } */
-=======
->>>>>>> e8d2adf3
     },
 
     module: {
@@ -109,11 +80,7 @@
                 metrics: metrics
             },
             sampled: {
-<<<<<<< HEAD
-                sample_probability_file: loo_path + "ml-1m.popularity.title.txt",
-=======
                 sample_probability_file: "ml-1m.popularity.title.txt",
->>>>>>> e8d2adf3
                 num_negative_samples: 2,
                 metrics: metrics
             },
@@ -126,14 +93,9 @@
             max_seq_length: max_seq_length,
             num_transformer_heads: 1,
             num_transformer_layers: 1,
-<<<<<<< HEAD
-            transformer_hidden_size: 2,
-            transformer_dropout: 0.1
-=======
             transformer_hidden_size: 32,
             transformer_dropout: 0.1,
             project_layer_type: 'linear'
->>>>>>> e8d2adf3
         }
     },
     features: {
@@ -147,11 +109,7 @@
                     unk_token: "<UNK>"
                 },
                 vocabulary: {
-<<<<<<< HEAD
-                    file: loo_path + "ml-1m.vocabulary.title.txt"
-=======
                     #file: loo_path + file_prefix + "vocabulary.title.txt"
->>>>>>> e8d2adf3
                 }
             }
         }
@@ -162,20 +120,12 @@
             tensorboard: {}
         },
         checkpoint: {
-<<<<<<< HEAD
-            monitor: "recall@10_sampled(100)",
-=======
             monitor: "recall@10",
->>>>>>> e8d2adf3
             save_top_k: 3,
             mode: 'max'
         },
         gpus: 0,
         max_epochs: 10,
-<<<<<<< HEAD
-        check_val_every_n_epoch: 50
-=======
         check_val_every_n_epoch: 1
->>>>>>> e8d2adf3
     }
 }