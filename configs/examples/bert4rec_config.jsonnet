local raw_dataset_path = "../tests/example_dataset/";
local cached_dataset_path = raw_dataset_path;
local dataset_path = "/tmp/example/";
local max_seq_length = 7;
local prefix = 'example';
local dataset = 'example';
local output_path = '/tmp/bert4rec-output';
local metrics =  {
    mrr: [1, 3, 5],
    recall: [1, 3, 5],
    ndcg: [1, 3, 5],
    rank: []
};
{
    datamodule: {
        cache_path: "/tmp/cache",
        dataset: dataset,
        /*template: {
            name: "masked",
            split: "leave_one_out",
            path: dataset_path,
            file_prefix: dataset,
            num_workers: 0
        },*/
        data_sources: {
            split: "ratio_split",
            #path: dataset_path,
            file_prefix: dataset,
            train: {
                type: "session",
                processors: [
                    {
                        "type": "cloze",
                        "mask_probability": 0.2,
                        "only_last_item_mask_prob": 0.1
                    }
                ]
            },
            validation: {
                type: "session",
                processors: [
                    {
                        "type": "target_extractor"
                    },
                    {
                        "type": "last_item_mask"
                    }
                ]
            },
            test: {
             type: "session",
                processors: [
                    {
                        "type": "target_extractor"
                    },
                    {
                        "type": "last_item_mask"
                    }
                ]
            }
        },
        preprocessing: {
            output_directory: dataset_path,
            min_sequence_length: 2
        }
    },
    templates: {
        unified_output: {
            path: output_path
        },
<<<<<<< HEAD
        /*mask_data_sources: {
            parser: {
                item_column_name: "title"
            },
            loader: {
                batch_size: 4,
                max_seq_length: max_seq_length
=======
        mask_data_sources: {
            loader: {
                batch_size: 9,
                num_workers: 0
>>>>>>> 49dad1bc
            },
            path: cached_dataset_path,
            file_prefix: file_prefix,
            split_type: 'leave_one_out',
            mask_probability: 0.2,
            mask_seed: 42
        } */
    },
    module: {
        type: "bert4rec",
        metrics: {
            full: {
                metrics: metrics
            },
            sampled: {
                sample_probability_file: "example.popularity.item_id.txt",
                num_negative_samples: 2,
                metrics: metrics
            },
            random_negative_sampled: {
                num_negative_samples: 2,
                metrics: metrics
            },
            #fixed: {
            #    item_file: dataset_path + "loo/example.relevant_items.item_id.txt",
            #    metrics: metrics
            #}
        },
        model: {
            max_seq_length: max_seq_length,
            num_transformer_heads: 1,
            num_transformer_layers: 1,
            transformer_hidden_size: 2,
            transformer_dropout: 0.1
        }
    },
    features: {
        item: {
            column_name: "item_id",
            sequence_length: max_seq_length,
            tokenizer: {
                special_tokens: {
                    pad_token: "<PAD>",
                    mask_token: "<MASK>",
                    unk_token: "<UNK>"
                },
                vocabulary: {
                    #file: "example.vocabulary.item_id.txt"
                }
            }
        }
    },
    trainer: {
        loggers: {
            tensorboard: {},
            csv: {}
        },
        checkpoint: {
            monitor: "recall@5",
            save_top_k: 3,
            mode: 'max'
        },
        early_stopping: {
          monitor: 'recall@5',
          min_delta: 0.00,
          patience: 10,
          mode: 'max'
        },
        max_epochs: 5
    }
}<|MERGE_RESOLUTION|>--- conflicted
+++ resolved
@@ -68,7 +68,6 @@
         unified_output: {
             path: output_path
         },
-<<<<<<< HEAD
         /*mask_data_sources: {
             parser: {
                 item_column_name: "title"
@@ -76,12 +75,6 @@
             loader: {
                 batch_size: 4,
                 max_seq_length: max_seq_length
-=======
-        mask_data_sources: {
-            loader: {
-                batch_size: 9,
-                num_workers: 0
->>>>>>> 49dad1bc
             },
             path: cached_dataset_path,
             file_prefix: file_prefix,
@@ -140,12 +133,12 @@
             csv: {}
         },
         checkpoint: {
-            monitor: "recall@5",
+            monitor: "recall@5_fixed",
             save_top_k: 3,
             mode: 'max'
         },
         early_stopping: {
-          monitor: 'recall@5',
+          monitor: 'recall@5_fixed',
           min_delta: 0.00,
           patience: 10,
           mode: 'max'
