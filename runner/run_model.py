--- conflicted
+++ resolved
@@ -84,12 +84,8 @@
     module = container.module()
 
     config = container.config
-<<<<<<< HEAD
-    trainer = _build_trainer(config.trainer)
-=======
     trainer_builder = _get_base_trainer_builder(config)
     trainer = trainer_builder.build()
->>>>>>> c53e9f40
 
     if do_train:
         trainer.fit(module, train_dataloader=container.train_loader(), val_dataloaders=container.validation_loader())
