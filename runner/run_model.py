--- conflicted
+++ resolved
@@ -6,14 +6,13 @@
 
 import typer
 from dependency_injector import containers
-<<<<<<< HEAD
 from pytorch_lightning import Trainer, LightningModule
-=======
->>>>>>> 39c858ea
 from pytorch_lightning.utilities import cloud_io
 
-from runner.util.builder import TrainerBuilder, LoggerBuilder, CallbackBuilder
+from runner.util.builder import TrainerBuilder, CallbackBuilder, LoggerBuilder
+from runner.util.callbacks import PredictionLoggerCallback
 from runner.util.containers import BERT4RecContainer, CaserContainer, SASRecContainer, NarmContainer, RNNContainer
+
 
 app = typer.Typer()
 
@@ -84,6 +83,7 @@
             log_input: Optional[bool] = typer.Option(default=False, help='enable input logging.'),
             strip_pad_token: Optional[bool] = typer.Option(default=True, help='strip pad token, if input is logged.')
             ):
+
     if not overwrite and output_file.exists():
         print(f"${output_file} already exists. If you want to overwrite it, use `--overwrite`.")
         exit(-1)
