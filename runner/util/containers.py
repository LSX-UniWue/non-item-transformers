--- conflicted
+++ resolved
@@ -13,11 +13,7 @@
 from modules.narm_module import NarmModule
 from runner.util.provider_utils import build_tokenizer_provider, build_session_loader_provider_factory, \
     build_nextitem_loader_provider_factory, build_posneg_loader_provider_factory, build_standard_trainer, \
-<<<<<<< HEAD
-    build_metrics_provider, build_processors_provider, to_pad_direction
-=======
-    build_processors_provider
->>>>>>> 00cfe700
+    build_processors_provider, to_pad_direction
 
 DEFAULT_PROCESSORS = {
     'tokenizer_processor': {
