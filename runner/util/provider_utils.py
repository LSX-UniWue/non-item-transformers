from pathlib import Path
from typing import Callable, Dict, Any, List, Optional

from dependency_injector import providers
from torch.utils.data import Dataset, DataLoader

from data.base.reader import CsvDatasetIndex, CsvDatasetReader
from data.datasets import ITEM_SEQ_ENTRY_NAME, TARGET_ENTRY_NAME, POSITIVE_SAMPLES_ENTRY_NAME, \
    NEGATIVE_SAMPLES_ENTRY_NAME
from data.datasets.nextitem import NextItemDataset
from data.datasets.index import SessionPositionIndex
from data.datasets.processors.pos_neg_sampler import PositiveNegativeSamplerProcessor
from data.datasets.processors.processor import Processor
from data.datasets.processors.util import build_processors
from data.datasets.session import ItemSessionDataset, ItemSessionParser, PlainSessionDataset
from data.mp import mp_worker_init_fn
from data.utils import create_indexed_header, read_csv_header
from data.collate import padded_session_collate, PadDirection
from runner.util.builder import TrainerBuilder
from tokenization.tokenizer import Tokenizer
from tokenization.vocabulary import VocabularyReaderWriter, Vocabulary, CSVVocabularyReaderWriter


def build_session_parser(csv_file: Path,
                         item_column_name: str,
                         delimiter: str,
                         additional_features: Dict[str, Any],
                         item_separator: str
                         ) -> ItemSessionParser:
    header = create_indexed_header(read_csv_header(csv_file, delimiter=delimiter))
    return ItemSessionParser(header, item_column_name,
                             additional_features=additional_features,
                             item_separator=item_separator,
                             delimiter=delimiter)


def build_processors_provider(dataset_config: providers.ConfigurationOption,
                              additional_objects: Dict[str, Any]
                              ) -> providers.Factory:
    return providers.Factory(
        build_processors,
        dataset_config,
        **additional_objects
    )


def build_posnet_dataset_provider_factory(tokenizer_provider: providers.Provider,
                                          processors_provider: providers.Provider,
                                          dataset_config: providers.ConfigurationOption
                                          ) -> providers.Factory:
    def provide_posneg_dataset(csv_file: str,
                               csv_file_index: str,
                               nip_index: str,  # unused but necessary to match the call signature
                               processors: List[Processor],
                               tokenizer: Tokenizer,
                               delimiter: str,
                               item_column_name: str,
                               item_separator: str,
                               additional_features: Dict[str, Any]
                               ) -> Dataset:
        index = CsvDatasetIndex(Path(csv_file_index))
        csv_file = Path(csv_file)
        reader = CsvDatasetReader(csv_file, index)

        session_parser = build_session_parser(csv_file=csv_file,
                                              item_column_name=item_column_name,
                                              delimiter=delimiter,
                                              item_separator=item_separator,
                                              additional_features=additional_features)
        basic_dataset = PlainSessionDataset(reader, session_parser)

        has_pos_neg_sampler_processor = False
        for processor in processors:
            if isinstance(processor, PositiveNegativeSamplerProcessor):
                has_pos_neg_sampler_processor = True
        if not has_pos_neg_sampler_processor:
            raise ValueError('please configure a pos neg sampler')

        if nip_index is not None:
            return NextItemDataset(basic_dataset, SessionPositionIndex(Path(nip_index)), processors, add_target=False,
                                   include_target_pos=True)
        return ItemSessionDataset(basic_dataset, processors)

    return build_dataset_provider_factory(provide_posneg_dataset, tokenizer_provider, processors_provider,
                                          dataset_config)


def provide_vocabulary(serializer: VocabularyReaderWriter, file: str) -> Vocabulary:
    return serializer.read(Path(file).open("r"))


def provide_tokenizer(vocabulary, special_tokens):
    return Tokenizer(vocabulary, **special_tokens)


def build_tokenizer_provider(config: providers.Configuration) -> providers.Singleton:
    vocabulary_serializer = providers.Singleton(CSVVocabularyReaderWriter, config.tokenizer.vocabulary.delimiter)
    vocabulary = providers.Singleton(provide_vocabulary, vocabulary_serializer, config.tokenizer.vocabulary.file)
    return providers.Singleton(provide_tokenizer, vocabulary, config.tokenizer.special_tokens)


def to_pad_direction(pad_id: str
                     ) -> PadDirection:
    return PadDirection[pad_id.upper()]


def build_session_loader_provider_factory(dataset_config: providers.ConfigurationOption,
                                          tokenizer_provider: providers.Provider,
                                          processors_providers: providers.Provider
                                          ) -> providers.Factory:
    dataset = build_session_dataset_provider_factory(tokenizer_provider, processors_providers, dataset_config)
    dataset_loader_config = dataset_config.loader

    pad_direction = providers.Factory(to_pad_direction, dataset_loader_config.pad_direction)

    return providers.Factory(
        provide_session_loader,
        dataset,
        dataset_loader_config.batch_size,
        dataset_loader_config.max_seq_length,
        dataset_loader_config.max_seq_step_length,
        pad_direction,
        dataset_loader_config.num_workers,
        tokenizer_provider
    )


def build_nextitem_loader_provider_factory(dataset_config: providers.ConfigurationOption,
                                           tokenizer_provider: providers.Provider,
                                           processors_provider: providers.Provider
                                           ) -> providers.Factory:
    dataset = build_nextitem_dataset_provider_factory(tokenizer_provider, processors_provider, dataset_config)
    dataset_loader_config = dataset_config.loader

    pad_direction = providers.Factory(to_pad_direction, dataset_loader_config.pad_direction)

    return providers.Factory(
        provide_nextit_loader,
        dataset,
        dataset_loader_config.batch_size,
        dataset_loader_config.max_seq_length,
        dataset_loader_config.max_seq_step_length,
        pad_direction,
        dataset_loader_config.shuffle,
        dataset_loader_config.num_workers,
        tokenizer_provider
    )


def build_posneg_loader_provider_factory(dataset_config: providers.ConfigurationOption,
                                         tokenizer_provider: providers.Provider,
                                         processor_provider_provider: providers.Provider
                                         ) -> providers.Factory:
    dataset = build_posnet_dataset_provider_factory(tokenizer_provider, processor_provider_provider, dataset_config)
    dataset_loader_config = dataset_config.loader

    pad_direction = providers.Factory(to_pad_direction, dataset_loader_config.pad_direction)

    return providers.Factory(
        provide_session_loader,
        dataset,
        dataset_loader_config.batch_size,
        dataset_loader_config.max_seq_length,
        dataset_loader_config.max_seq_step_length,
        pad_direction,
        dataset_loader_config.num_workers,
        tokenizer_provider
    )


def build_session_dataset_provider_factory(tokenizer_provider: providers.Provider,
                                           processors_provider: providers.Provider,
                                           dataset_config: providers.ConfigurationOption
                                           ) -> providers.Factory:
    def provide_session_dataset(csv_file: str,
                                csv_file_index: str,
                                processors: List[Processor],
                                tokenizer: Tokenizer,
                                delimiter: str,
                                item_column_name: str,
                                item_separator: str,
                                additional_features: Dict[str, Any],
                                truncated_index_path: str
                                ) -> Dataset:
        index = CsvDatasetIndex(Path(csv_file_index))
        csv_file = Path(csv_file)
        reader = CsvDatasetReader(csv_file, index)
        session_parser = build_session_parser(csv_file=csv_file,
                                              item_column_name=item_column_name,
                                              delimiter=delimiter,
                                              item_separator=item_separator,
                                              additional_features=additional_features)

        basic_dataset = PlainSessionDataset(reader, session_parser)
        if truncated_index_path is not None:
            index = SessionPositionIndex(Path(truncated_index_path))
            return NextItemDataset(basic_dataset,
                                   index=index,
                                   processors=processors,
                                   add_target=False)

        return ItemSessionDataset(basic_dataset, processors=processors)

    dataset_config = dataset_config.dataset
    parser_config = dataset_config.parser

    return providers.Factory(
        provide_session_dataset,
        dataset_config.csv_file,
        dataset_config.csv_file_index,
        processors_provider,
        tokenizer_provider,
        parser_config.delimiter,
        parser_config.item_column_name,
        parser_config.item_separator,
        parser_config.additional_features,
        dataset_config.truncated_seq_index_file
    )


def build_dataset_provider_factory(
        dataset_build_fn: Callable[[str, str, str, List[Processor], Tokenizer, str, str, str, Dict[str, Any]], Dataset],
        tokenizer_provider: providers.Provider,
        processors_provider: providers.Provider,
        dataset_config: providers.ConfigurationOption
) -> providers.Factory:
    dataset_config = dataset_config.dataset
    parser_config = dataset_config.parser

    return providers.Factory(
        dataset_build_fn,
        dataset_config.csv_file,
        dataset_config.csv_file_index,
        dataset_config.nip_index_file,
        processors_provider,
        tokenizer_provider,
        parser_config.delimiter,
        parser_config.item_column_name,
        parser_config.item_separator,
        parser_config.additional_features
    )


def build_nextitem_dataset_provider_factory(tokenizer_provider: providers.Provider,
                                            preprocessor_provider: providers.Provider,
                                            dataset_config: providers.ConfigurationOption
                                            ) -> providers.Factory:
    def provide_nextitem_dataset(csv_file: str,
                                 csv_file_index: str,
                                 nip_index: str,
                                 preprocessors: List[Processor],
                                 tokenizer: Tokenizer,
                                 delimiter: str,
                                 item_column_name: str,
                                 item_separator: str,
                                 additional_features: Dict[str, Any]
                                 ) -> Dataset:
        index = CsvDatasetIndex(Path(csv_file_index))
        csv_file = Path(csv_file)
        reader = CsvDatasetReader(csv_file, index)
        session_parser = build_session_parser(csv_file=csv_file,
                                              item_column_name=item_column_name,
                                              delimiter=delimiter,
                                              item_separator=item_separator,
                                              additional_features=additional_features)
        basic_dataset = PlainSessionDataset(reader, session_parser)
        return NextItemDataset(basic_dataset, SessionPositionIndex(Path(nip_index)), processors=preprocessors)

    return build_dataset_provider_factory(provide_nextitem_dataset, tokenizer_provider, preprocessor_provider,
                                          dataset_config)


def _build_entries_to_pad(max_seq_length: int,
                          max_seq_step_length: Optional[int]
                          ) -> Dict[str, List[int]]:
    entries_to_pad = {
        ITEM_SEQ_ENTRY_NAME: [max_seq_length],
        POSITIVE_SAMPLES_ENTRY_NAME: [max_seq_length],
        NEGATIVE_SAMPLES_ENTRY_NAME: [max_seq_length],
        TARGET_ENTRY_NAME: [max_seq_length]
    }

    if max_seq_step_length is not None:
        for key in [ITEM_SEQ_ENTRY_NAME, POSITIVE_SAMPLES_ENTRY_NAME, NEGATIVE_SAMPLES_ENTRY_NAME]:
            entries_to_pad[key].append(max_seq_step_length)
        entries_to_pad[TARGET_ENTRY_NAME] = [max_seq_step_length]

    return entries_to_pad


def provide_session_loader(dataset: Dataset,
                           batch_size: int,
                           max_seq_length: int,
                           max_seq_step_length: int,
                           pad_direction: PadDirection,
                           num_workers: int,
                           tokenizer: Tokenizer
                           ) -> DataLoader:
    init_worker_fn = None if num_workers == 0 else mp_worker_init_fn

    return DataLoader(
        dataset,
        batch_size=batch_size,
        shuffle=True,
        collate_fn=padded_session_collate(
            pad_token_id=tokenizer.pad_token_id,
            entries_to_pad=_build_entries_to_pad(max_seq_length, max_seq_step_length),
            session_length_entry=ITEM_SEQ_ENTRY_NAME,
            pad_direction=pad_direction
        ),
        num_workers=num_workers,
        worker_init_fn=init_worker_fn
    )


def provide_nextit_loader(dataset: Dataset,
                          batch_size: int,
                          max_seq_length: int,
                          max_seq_step_length: int,
                          pad_direction: PadDirection,
                          shuffle: bool,
                          num_workers: int,
                          tokenizer: Tokenizer
                          ) -> DataLoader:
    init_worker_fn = None if num_workers == 0 else mp_worker_init_fn
    return DataLoader(
        dataset,
        batch_size=batch_size,
        shuffle=shuffle,
        collate_fn=padded_session_collate(
            pad_token_id=tokenizer.pad_token_id,
            entries_to_pad=_build_entries_to_pad(max_seq_length, max_seq_step_length),
            session_length_entry=ITEM_SEQ_ENTRY_NAME,
            pad_direction=pad_direction
        ),
        num_workers=num_workers,
        worker_init_fn=init_worker_fn
<<<<<<< HEAD
    )


def build_standard_model_checkpoint(config: providers.Configuration) -> providers.Singleton:
    return providers.Singleton(
        ModelCheckpoint,
        filepath=config.trainer.checkpoint.filepath,
        monitor=config.trainer.checkpoint.monitor,
        save_top_k=config.trainer.checkpoint.save_top_k,
    )
=======
    )
>>>>>>> 1fc76347
<|MERGE_RESOLUTION|>--- conflicted
+++ resolved
@@ -16,7 +16,6 @@
 from data.mp import mp_worker_init_fn
 from data.utils import create_indexed_header, read_csv_header
 from data.collate import padded_session_collate, PadDirection
-from runner.util.builder import TrainerBuilder
 from tokenization.tokenizer import Tokenizer
 from tokenization.vocabulary import VocabularyReaderWriter, Vocabulary, CSVVocabularyReaderWriter
 
@@ -335,17 +334,4 @@
         ),
         num_workers=num_workers,
         worker_init_fn=init_worker_fn
-<<<<<<< HEAD
-    )
-
-
-def build_standard_model_checkpoint(config: providers.Configuration) -> providers.Singleton:
-    return providers.Singleton(
-        ModelCheckpoint,
-        filepath=config.trainer.checkpoint.filepath,
-        monitor=config.trainer.checkpoint.monitor,
-        save_top_k=config.trainer.checkpoint.save_top_k,
-    )
-=======
-    )
->>>>>>> 1fc76347
+    )