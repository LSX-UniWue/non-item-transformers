--- conflicted
+++ resolved
@@ -16,16 +16,13 @@
 from models.narm.narm_model import NarmModel
 from models.rnn.rnn_model import RNNModel
 from models.sasrec.sas_rec_model import SASRecModel
-<<<<<<< HEAD
+from models.kebert4rec.kebert4rec_model import KeBERT4RecModel
+from modules import BERT4RecModule, CaserModule, SASRecModule, KeBERT4RecModule
 from modules import BERT4RecModule, CaserModule, SASRecModule
 from modules.baselines.bpr_module import BprModule
 from modules.baselines.markov_module import MarkovModule
 from modules.baselines.pop_module import PopModule
 from modules.baselines.session_pop_module import SessionPopModule
-=======
-from models.kebert4rec.kebert4rec_model import KeBERT4RecModel
-from modules import BERT4RecModule, CaserModule, SASRecModule, KeBERT4RecModule
->>>>>>> e882b8ec
 from modules.basket.dream_module import DreamModule
 from modules.basket.nnrec_module import NNRecModule
 from modules.narm_module import NarmModule
@@ -45,16 +42,12 @@
                                             'sasrec': GenericModuleFactory(SASRecModule, SASRecModel),
                                             'rnn': GenericModuleFactory(RNNModule, RNNModel),
                                             'dream': GenericModuleFactory(DreamModule, RNNModel),
-<<<<<<< HEAD
+                                            'nnrec': GenericModuleFactory(NNRecModule, NNRecModel),
                                             'pop': GenericModuleFactory(PopModule, None),
                                             'session_pop': GenericModuleFactory(SessionPopModule, None),
                                             'markov': GenericModuleFactory(MarkovModule, None),
-                                            'bpr' : GenericModuleFactory(BprModule, None)
-                                            }, config_key='module',
-=======
-                                            'nnrec': GenericModuleFactory(NNRecModule, NNRecModel)},
+                                            'bpr' : GenericModuleFactory(BprModule, None),},
                                    config_key='module',
->>>>>>> e882b8ec
                                    config_path=['module']),
                 DataSourcesFactory(),
                 TrainerBuilderFactory()
