from typing import Union, Any, Dict, List, Type

from pytorch_lightning.callbacks import ModelCheckpoint, EarlyStopping
from pytorch_lightning.loggers import TensorBoardLogger, MLFlowLogger, WandbLogger, LightningLoggerBase, CSVLogger

from init.config import Config
from init.context import Context
from init.factories.common.dependencies_factory import DependenciesFactory
from init.factories.util import require_config_keys
from init.object_factory import ObjectFactory, CanBuildResult, CanBuildResultType
from init.trainer_builder import TrainerBuilder


class KwargsFactory(ObjectFactory):

    def __init__(self,
                 class_type: Type,
                 key: str
                 ):
        super().__init__()
        self.class_type = class_type
        self.key = key

    def can_build(self, config: Config, context: Context) -> CanBuildResult:
        return CanBuildResult(CanBuildResultType.CAN_BUILD)

    def build(self, config: Config, context: Context) -> Union[Any, Dict[str, Any], List[Any]]:
        return self.class_type(**config.config)

    def is_required(self, context: Context) -> bool:
        return True

    def config_path(self) -> List[str]:
        return [self.key]

    def config_key(self) -> str:
        return self.key


class TensorboardLoggerFactory(ObjectFactory):

    KEY = "tensorboard"
    REQUIRED_KEYS = ["save_dir"]

    def __init__(self):
        super(TensorboardLoggerFactory, self).__init__()

    def can_build(self, config: Config, context: Context) -> CanBuildResult:
        result = require_config_keys(config, ["save_dir"])
        if result.type != CanBuildResultType.CAN_BUILD:
            return result

        if config.get("type") != "tensorboard":
            return CanBuildResult(CanBuildResultType.INVALID_CONFIGURATION, f"Can't build for type {config.get('type')}")

        return CanBuildResult(CanBuildResultType.CAN_BUILD)

    def build(self, config: Config, context: Context) -> Union[Any, Dict[str, Any], List[Any]]:
        config_keys = config.get_keys()
        kwargs = {key: config.get(key) for key in config_keys if key != "type"}

        if "version" not in kwargs:
            kwargs["version"] = ""

        return TensorBoardLogger(**kwargs)

    def is_required(self, context: Context) -> bool:
        return True

    def config_path(self) -> List[str]:
        return [self.KEY]

    def config_key(self) -> str:
        return self.KEY


class MLFlowLoggerFactory(KwargsFactory):
    def __init__(self):
        super().__init__(class_type=MLFlowLogger, key="mlflow")


class WandBLoggerFactory(KwargsFactory):
    def __init__(self):
        super().__init__(class_type=WandbLogger, key="wandb")


class CSVLoggerFactory(KwargsFactory):

    def __init__(self):
        super().__init__(class_type=CSVLogger, key="csv")


class CheckpointFactory(ObjectFactory):

    def can_build(self, config: Config, context: Context) -> CanBuildResult:
        return CanBuildResult(CanBuildResultType.CAN_BUILD)

    def build(self, config: Config, context: Context) -> Union[Any, Dict[str, Any], List[Any]]:
        if not config.has_path("filename"):
            monitored_metric = config.get("monitor")
            config.set("filename", "{epoch}-" + f"{{{monitored_metric}}}")
        if not config.has_path("save_last"):
            config.set("save_last", True)
        return ModelCheckpoint(**config.config)

    def is_required(self, context: Context) -> bool:
        return True

    def config_path(self) -> List[str]:
        return ["checkpoint"]

    def config_key(self) -> str:
        return "checkpoint"

    def __init__(self):
        super().__init__()


class EarlyStoppingCallbackFactory(KwargsFactory):

    def __init__(self):
        super().__init__(class_type=EarlyStopping, key='early_stopping')


class LoggersFactors(ObjectFactory):

    def __init__(self):
        super().__init__()
        self.dependency_factors = DependenciesFactory([TensorboardLoggerFactory(),
                                                       MLFlowLoggerFactory(),
                                                       WandBLoggerFactory(),
                                                       CSVLoggerFactory()],
                                                      optional_based_on_path=True)

    def can_build(self, config: Config, context: Context) -> CanBuildResult:
        return self.dependency_factors.can_build(config, context)

    def build(self, config: Config, context: Context) -> List[LightningLoggerBase]:
        loggers_dict = self.dependency_factors.build(config, context)
        return list(loggers_dict.values())

    def is_required(self, context: Context) -> bool:
        return False

    def config_path(self) -> List[str]:
        return ["loggers"]

    def config_key(self) -> str:
        return "loggers"


class TrainerBuilderFactory(ObjectFactory):

    KEY = "trainer"

    def __init__(self):
        super().__init__()

        self.dependencies = DependenciesFactory([
            LoggersFactors(),
            CheckpointFactory(),
            EarlyStoppingCallbackFactory()
        ], optional_based_on_path=True)

    def can_build(self, config: Config, context: Context) -> CanBuildResult:
        return CanBuildResult(CanBuildResultType.CAN_BUILD)

    def build(self, config: Config, context: Context) -> TrainerBuilder:
        config_keys = config.get_keys()
        dependency_keys = self.dependencies.get_dependency_keys()

        dependencies = self.dependencies.build(config, context)

        trainer_params_names = [x for x in config_keys if x not in dependency_keys]
        trainer_params = {key: config.get(key) for key in trainer_params_names}

        trainer_builder = TrainerBuilder(trainer_parameters=trainer_params)
<<<<<<< HEAD
        if "logger" in dependencies:
            trainer_builder.add_logger(dependencies["logger"])
=======
        trainer_builder.add_logger(dependencies["loggers"])
>>>>>>> ca849eef
        trainer_builder.add_callback(dependencies["checkpoint"])

        # add optional early stopping
        early_stopping_callback = dependencies.get('early_stopping', None)
        if early_stopping_callback is not None:
            trainer_builder.add_callback(early_stopping_callback)

        return trainer_builder

    def is_required(self, context: Context) -> bool:
        return True

    def config_path(self) -> List[str]:
        return [self.KEY]

    def config_key(self) -> str:
        return self.KEY<|MERGE_RESOLUTION|>--- conflicted
+++ resolved
@@ -175,12 +175,7 @@
         trainer_params = {key: config.get(key) for key in trainer_params_names}
 
         trainer_builder = TrainerBuilder(trainer_parameters=trainer_params)
-<<<<<<< HEAD
-        if "logger" in dependencies:
-            trainer_builder.add_logger(dependencies["logger"])
-=======
         trainer_builder.add_logger(dependencies["loggers"])
->>>>>>> ca849eef
         trainer_builder.add_callback(dependencies["checkpoint"])
 
         # add optional early stopping
