--- conflicted
+++ resolved
@@ -1,12 +1,7 @@
 from typing import Union, Any, Dict, List, Type
 
-<<<<<<< HEAD
-from pytorch_lightning.callbacks import ModelCheckpoint
+from pytorch_lightning.callbacks import ModelCheckpoint, EarlyStopping
 from pytorch_lightning.loggers import TensorBoardLogger, MLFlowLogger, WandbLogger
-=======
-from pytorch_lightning.callbacks import ModelCheckpoint, EarlyStopping
-from pytorch_lightning.loggers import TensorBoardLogger, MLFlowLogger
->>>>>>> 7cc4ac2e
 
 from init.config import Config
 from init.context import Context
@@ -118,18 +113,12 @@
         super().__init__()
 
         self.dependencies = DependenciesFactory([
-<<<<<<< HEAD
             UnionFactory([TensorboardLoggerFactory(),
                           MLFlowLoggerFactory(),
                           WandBLoggerFactory()], "logger", ["logger"]),
-            CheckpointFactory()
-        ])
-=======
-            UnionFactory([TensorboardLoggerFactory(), MLFlowLoggerFactory()], "logger", ["logger"]),
             CheckpointFactory(),
             EarlyStoppingCallbackFactory()
         ], optional_based_on_path=True)
->>>>>>> 7cc4ac2e
 
     def can_build(self, config: Config, context: Context) -> CanBuildResult:
         return CanBuildResult(CanBuildResultType.CAN_BUILD)
