import os
from pathlib import Path
from typing import List, Callable, Any, Optional
from tqdm import tqdm

from data.base.reader import CsvDatasetIndex, CsvDatasetReader
from data.datasets import ITEM_SEQ_ENTRY_NAME
from data.datasets.sequence import PlainSequenceDataset, ItemSessionParser, MetaInformation
from data.utils.csv import create_indexed_header, read_csv_header
from asme.tokenization.vocabulary import VocabularyBuilder, CSVVocabularyReaderWriter


def create_session_data_set(column: MetaInformation,
                            data_file_path: Path,
                            index_file_path: Path,
                            delimiter: str) -> PlainSequenceDataset:
    """
    Helper method wich returns a PlainSessionDataset for a given data and index file

    :param item_header_name: Name of the item key in the data set, e.g, "ItemId"
    :param data_file_path: Path to CSV file containing original data
    :param index_file_path: Path to index file belonging to the data file
    :param delimiter: delimiter used in data file
    :return: PlainSessionDataset
    """
    reader_index = CsvDatasetIndex(index_file_path)
    reader = CsvDatasetReader(data_file_path, reader_index)
    parser = ItemSessionParser(create_indexed_header(read_csv_header(data_file_path, delimiter=delimiter)),
                               [column],
                               delimiter=delimiter)

    session_data_set = PlainSequenceDataset(reader, parser)
    return session_data_set


def create_token_vocabulary(column: MetaInformation,
                            data_file_path: Path,
                            session_index_path: Path,
                            vocabulary_output_file_path: Path,
                            custom_tokens: List[str],
                            delimiter: str,
                            strategy_function: Optional[Callable[[List[Any]], List[Any]]] = None):
    """
    Creates a token vocabulary for the items in the data set in data file path.

    :param data_file_path: Path to CSV file containing original data
    :param session_index_path: Path to index file belonging to the data file
    :param vocabulary_output_file_path: output path for vocabulary file
    :param column: Name of the item key in the data set, e.g, "ItemId" TODO
    :param custom_tokens: FixMe I need documentation
    :param delimiter: delimiter used in data file
    :param strategy_function: function selecting which items of a session are used in the vocabulary
    :return: None, Side Effect: vocabulary for data file is written to vocabulary_output_file_path
    """
    vocab_builder = VocabularyBuilder()
    for token in custom_tokens:
        vocab_builder.add_token(token)

    sub_delimiter = column.get_config("delimiter")

    data_set = create_session_data_set(column=column,
                                       data_file_path=data_file_path,
                                       index_file_path=session_index_path,
                                       delimiter=delimiter)
    if strategy_function is None:
        def strategy_function(x: List[Any]) -> List[Any]:
            return x

    feature_name = column.feature_name if column.feature_name else column.column_name

    for idx in tqdm(range(len(data_set)), desc=f"Tokenizing items from: {data_file_path}"):
        session = data_set[idx]
        session_tokens = strategy_function(session[feature_name])

        for token in session_tokens:
            if sub_delimiter is not None:
                token = token.split(sub_delimiter)
                for word in token:
                    vocab_builder.add_token(word)
<<<<<<< HEAD
                    print(f"Add Word: {word}")
            else:
                vocab_builder.add_token(token)
                print(f"Add Token: {token}")
=======
            else:
                vocab_builder.add_token(token)
>>>>>>> e8d2adf3

    vocabulary = vocab_builder.build()

    if not os.path.exists(vocabulary_output_file_path.parent):
        vocabulary_output_file_path.parent.mkdir(parents=True, exist_ok=True)
    with vocabulary_output_file_path.open("w") as file:
        CSVVocabularyReaderWriter().write(vocabulary, file)<|MERGE_RESOLUTION|>--- conflicted
+++ resolved
@@ -77,15 +77,8 @@
                 token = token.split(sub_delimiter)
                 for word in token:
                     vocab_builder.add_token(word)
-<<<<<<< HEAD
-                    print(f"Add Word: {word}")
             else:
                 vocab_builder.add_token(token)
-                print(f"Add Token: {token}")
-=======
-            else:
-                vocab_builder.add_token(token)
->>>>>>> e8d2adf3
 
     vocabulary = vocab_builder.build()
 
