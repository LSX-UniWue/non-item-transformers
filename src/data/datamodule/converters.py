--- conflicted
+++ resolved
@@ -79,18 +79,10 @@
         links_df = read_csv(location, "links", file_type, sep, header)
         ratings_df = pd.merge(ratings_df, links_df)
 
-<<<<<<< HEAD
-        merged_df = pd.merge(ratings_df, movies_df)
-        merged_df.sort_values(
+        merged_df = pd.merge(ratings_df, movies_df).sort_values(
             by=[Movielens20MConverter.RATING_USER_COLUMN_NAME, Movielens20MConverter.RATING_TIMESTAMP_COLUMN_NAME])
 
         # Remove unnecessary columns, we keep movieId here so that we can filter later.
-=======
-        merged_df = pd.merge(ratings_df, movies_df).sort_values(
-            by=[Movielens20MConverter.RATING_USER_COLUMN_NAME, Movielens20MConverter.RATING_TIMESTAMP_COLUMN_NAME])
-
-        # Remove unnecessary columns, we keep movieId here, so that we can filter later
->>>>>>> 255f23fe
         merged_df = merged_df.drop('imdbId', axis=1).drop('tmdbId', axis=1)
 
         os.makedirs(output_file.parent, exist_ok=True)
@@ -133,9 +125,6 @@
         merged_df.to_csv(output_file, sep=self.delimiter, index=False)
 
 
-<<<<<<< HEAD
-class ExampleConverter(CsvConverter):
-=======
 class AmazonConverter(CsvConverter):
     AMAZON_SESSION_ID = "reviewer_id"
     AMAZON_ITEM_ID = "product_id"
@@ -155,7 +144,6 @@
 
 
 class DotaShopConverter(CsvConverter):
->>>>>>> 255f23fe
 
     def __init__(self):
         pass
@@ -165,3 +153,11 @@
         shutil.copy(input_dir, output_file)
 
 
+class ExampleConverter(CsvConverter):
+
+    def __init__(self):
+        pass
+
+    def apply(self, input_dir: Path, output_file: Path):
+        # We assume `input_dir` to be the path to the raw csv file.
+        shutil.copy(input_dir, output_file)