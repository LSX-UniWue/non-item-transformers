import datetime
import functools
import io
<<<<<<< HEAD
import random
=======
>>>>>>> 6951c2c9
from typing import Dict, List, Any, Callable, Optional
import csv

from dataclasses import dataclass, field

from asme.tokenization.tokenizer import Tokenizer
from torch.utils.data import Dataset

from data.base.reader import CsvDatasetReader
from data.datasets import SAMPLE_IDS
from data.datasets.processors.processor import Processor
from data.example_logging import ExampleLogger, Example
from data.multi_processing import MultiProcessSupport


def _parse_boolean(text: str
                   ) -> bool:
    return text == 'True'


def _parse_timestamp(text: str,
                     date_format: str
                     ) -> datetime.datetime:
    return datetime.datetime.strptime(text, date_format)


def _parse_strlist(text: str,
                   delimiter: str) -> List[str]:
    return text.split(sep=delimiter)


def _identity(text: str
              ) -> str:
    return text


@dataclass
class MetaInformation:

    feature_name: str
    type: str
    tokenizer: Optional[Tokenizer] = None
    is_sequence: bool = True
    sequence_length: Optional[int] = None
    is_generated: bool = False  # True iff the feature will be generated based on other features
    column_name: Optional[str] = None
    configs: Dict[str, Any] = field(default_factory=dict)

    def get_config(self, config_key: str) -> Optional[Any]:
        return self.configs.get(config_key, None)


# TODO: move to provider utils?
def _build_converter(info: MetaInformation
                     ) -> Callable[[str], Any]:
    feature_type = info.type
    if feature_type == 'int':
        return int

    if feature_type == 'str':
        return _identity

    if feature_type == 'bool':
        return _parse_boolean

    if feature_type == 'timestamp':
        return functools.partial(_parse_timestamp, date_format=info.get_config('format'))

    # FIXME: replace with a generic list convert that also converts the entries in the list
    if feature_type == 'strlist':
        return functools.partial(_parse_strlist, delimiter=info.get_config('delimiter'))

    raise KeyError(f'{feature_type} not supported. Currently only bool, timestamp and int are supported. '
                   f'See documentation for more details')


class SequenceParser:
    def parse(self, raw_session: str) -> Dict[str, Any]:
        raise NotImplementedError()


class ItemSessionParser(SequenceParser):

    def __init__(self,
                 indexed_headers: Dict[str, int],
                 features: List[MetaInformation],
                 delimiter: str = "\t"
                 ):
        super().__init__()
        self._indexed_headers = indexed_headers
        self._features = features
        self._delimiter = delimiter

    def parse(self,
              raw_session: str
              ) -> Dict[str, Any]:
        reader = csv.reader(io.StringIO(raw_session), delimiter=self._delimiter)
        entries = list(reader)
        parsed_data = {}
        for meta_info in self._features:
            feature_sequence = meta_info.is_sequence
            name = meta_info.column_name
            feature_key = meta_info.feature_name
            feature_column_name = name if name else feature_key
            # if feature changes over the sequence parse it over all entries, else extract it form the first entry
            if feature_sequence:
                feature = [self._get_feature(entry, feature_column_name, meta_info) for entry in entries]
            else:
                feature = self._get_feature(entries[0], feature_column_name, meta_info)
            parsed_data[feature_key] = feature

        return parsed_data

    def _get_feature(self,
                     entry: List[str],
                     feature_key: str,
                     info: MetaInformation
                     ) -> Any:
        converter = _build_converter(info)
        feature_idx = self._indexed_headers[feature_key]
        return converter(entry[feature_idx])


class PlainSequenceDataset(Dataset, MultiProcessSupport):
    """
    A dataset implementation that uses the CSVDatasetReader
    and the a SequenceParser

    """

    def __init__(self,
                 reader: CsvDatasetReader,
                 parser: SequenceParser
                 ):
        super().__init__()
        self._reader = reader
        self._parser = parser

    def __getitem__(self, idx):
        session = self._reader.get_sequence(idx)
        parsed_sequence = self._parser.parse(session)

        parsed_sequence[SAMPLE_IDS] = idx

        return parsed_sequence

    def __len__(self):
        return len(self._reader)

    def _init_class_for_worker(self, worker_id: int, num_worker: int, seed: int):
        # nothing to do here
        pass


class ItemSequenceDataset(Dataset, MultiProcessSupport, ExampleLogger):

    def __init__(self,
                 plain_sequence_dataset: PlainSequenceDataset,
                 processors: List[Processor] = None
                 ):
        super().__init__()
        self._plain_sequence_dataset = plain_sequence_dataset
        if processors is None:
            processors = []
        self._processors = processors

    def __len__(self):
        return len(self._plain_sequence_dataset)

    def __getitem__(self, idx):
        example = self._get_example(idx)
        return example.processed_data

    def _init_class_for_worker(self, worker_id: int, num_worker: int, seed: int):
        # nothing to do here
        pass

    def _get_raw_sequence(self, idx: int) -> Dict[str, Any]:
        return self._plain_sequence_dataset[idx]

    def _process_sequence(self,
                          parsed_sequence: Dict[str, Any]
                          ) -> Dict[str, Any]:
        for processor in self._processors:
            parsed_sequence = processor.process(parsed_sequence)

        return parsed_sequence

    def _get_example(self, idx: int) -> Example:
        sequence_data = self._get_raw_sequence(idx)
        processed_data = self._process_sequence(sequence_data.copy())

        return Example(sequence_data, processed_data)

    def get_data_examples(self, num_examples: int = 1) -> List[Example]:
        return [
            self._get_example(example_id) for example_id in random.sample(range(0, len(self)), num_examples)
        ]<|MERGE_RESOLUTION|>--- conflicted
+++ resolved
@@ -1,10 +1,6 @@
 import datetime
 import functools
 import io
-<<<<<<< HEAD
-import random
-=======
->>>>>>> 6951c2c9
 from typing import Dict, List, Any, Callable, Optional
 import csv
 
@@ -16,7 +12,6 @@
 from data.base.reader import CsvDatasetReader
 from data.datasets import SAMPLE_IDS
 from data.datasets.processors.processor import Processor
-from data.example_logging import ExampleLogger, Example
 from data.multi_processing import MultiProcessSupport
 
 
@@ -159,7 +154,7 @@
         pass
 
 
-class ItemSequenceDataset(Dataset, MultiProcessSupport, ExampleLogger):
+class ItemSequenceDataset(Dataset, MultiProcessSupport):
 
     def __init__(self,
                  plain_sequence_dataset: PlainSequenceDataset,
@@ -175,31 +170,13 @@
         return len(self._plain_sequence_dataset)
 
     def __getitem__(self, idx):
-        example = self._get_example(idx)
-        return example.processed_data
+        parsed_sequence = self._plain_sequence_dataset[idx]
 
-    def _init_class_for_worker(self, worker_id: int, num_worker: int, seed: int):
-        # nothing to do here
-        pass
-
-    def _get_raw_sequence(self, idx: int) -> Dict[str, Any]:
-        return self._plain_sequence_dataset[idx]
-
-    def _process_sequence(self,
-                          parsed_sequence: Dict[str, Any]
-                          ) -> Dict[str, Any]:
         for processor in self._processors:
             parsed_sequence = processor.process(parsed_sequence)
 
         return parsed_sequence
 
-    def _get_example(self, idx: int) -> Example:
-        sequence_data = self._get_raw_sequence(idx)
-        processed_data = self._process_sequence(sequence_data.copy())
-
-        return Example(sequence_data, processed_data)
-
-    def get_data_examples(self, num_examples: int = 1) -> List[Example]:
-        return [
-            self._get_example(example_id) for example_id in random.sample(range(0, len(self)), num_examples)
-        ]+    def _init_class_for_worker(self, worker_id: int, num_worker: int, seed: int):
+        # nothing to do here
+        pass