--- conflicted
+++ resolved
@@ -1,8 +1,10 @@
 from abc import abstractmethod
 
 import torch
+from torch import nn
+
+from asme.tokenization.tokenizer import Tokenizer
 from asme.modules.util.module_util import convert_target_to_multi_hot
-from torch import nn
 
 
 DEFAULT_REDUCTION = 'elementwise_mean'
@@ -33,8 +35,6 @@
 
 class CrossEntropyLoss(SequenceRecommenderLoss):
 
-<<<<<<< HEAD
-=======
     """
     XXX: discuss: currently we need the item tokenizer to generate the correct targets for the
     basket recommendation setting
@@ -45,7 +45,6 @@
         super().__init__()
         self.item_tokenizer = item_tokenizer
 
->>>>>>> e67a115f
     def forward(self,
                 target: torch.Tensor,
                 logit: torch.Tensor
