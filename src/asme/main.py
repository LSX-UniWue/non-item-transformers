--- conflicted
+++ resolved
@@ -7,11 +7,6 @@
 import typer
 import optuna
 import json
-<<<<<<< HEAD
-import logging as python_logging
-from tempfile import NamedTemporaryFile
-=======
->>>>>>> e8d2adf3
 from pathlib import Path
 from typing import Optional, Callable, List, Iterator, Tuple
 
