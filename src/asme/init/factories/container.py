from typing import List

from asme.init.config import Config
from asme.init.container import Container
from asme.init.context import Context
from asme.init.factories.common.conditional_based_factory import ConditionalFactory
from asme.init.factories.common.dependencies_factory import DependenciesFactory
<<<<<<< HEAD
from asme.init.factories.data_sources.data_sources import DataSourcesFactory
from asme.init.factories.features.features_factory import FeaturesFactory
from asme.init.factories.features.tokenizer_factory import TOKENIZERS_PREFIX
=======
from asme.init.factories.features.features_factory import FeaturesFactory
from asme.init.factories.features.tokenizer_factory import TOKENIZERS_PREFIX
from asme.init.factories.data_sources.datamodule import DataModuleFactory
>>>>>>> 6951c2c9
from asme.init.factories.modules.modules import GenericModuleFactory
from asme.init.factories.trainer import TrainerBuilderFactory
from asme.init.object_factory import ObjectFactory, CanBuildResult, CanBuildResultType
from asme.losses.basket.dream.dream_loss import DreamContrastiveLoss
from asme.losses.cosrec.cosrec_loss import CosRecLoss
from asme.losses.hgn.hgn_loss import HGNLoss
from asme.losses.sasrec.sas_rec_losses import SASRecBinaryCrossEntropyLoss
from asme.models.basket.nnrec.nnrec_model import NNRecModel
from asme.models.bert4rec.bert4rec_model import BERT4RecModel
from asme.models.caser.caser_model import CaserModel
from asme.models.cosrec.cosrec_model import CosRecModel
from asme.models.narm.narm_model import NarmModel
from asme.models.rnn.rnn_model import RNNModel
from asme.models.sasrec.sas_rec_model import SASRecModel
from asme.models.kebert4rec.kebert4rec_model import KeBERT4RecModel
from asme.models.hgn.hgn_model import HGNModel
from asme.modules.baselines.bpr_module import BprModule
from asme.modules.baselines.markov_module import MarkovModule
from asme.modules.baselines.pop_module import PopModule
from asme.modules.baselines.session_pop_module import SessionPopModule
from asme.modules.masked_training_module import MaskedTrainingModule
from asme.modules.next_item_prediction_training_module import NextItemPredictionTrainingModule, \
    NextItemPredictionWithNegativeSampleTrainingModule
from asme.modules.sequence_next_item_prediction_training_module import SequenceNextItemPredictionTrainingModule


class ContainerFactory(ObjectFactory):
    def __init__(self):
        super().__init__()
        self.features_factory = FeaturesFactory()
<<<<<<< HEAD
=======
        self.datamodule_factory = DataModuleFactory()
>>>>>>> 6951c2c9
        self.dependencies = DependenciesFactory(
            [
                ConditionalFactory('type', {'kebert4rec': GenericModuleFactory(MaskedTrainingModule,
                                                                               model_cls=KeBERT4RecModel,
                                                                               loss_function=None),
                                            'bert4rec': GenericModuleFactory(MaskedTrainingModule,
                                                                             model_cls=BERT4RecModel,
                                                                             loss_function=None),
                                            'caser': GenericModuleFactory(SequenceNextItemPredictionTrainingModule,
                                                                          model_cls=CaserModel),
                                            'narm': GenericModuleFactory(NextItemPredictionTrainingModule,
                                                                         model_cls=NarmModel),
                                            'sasrec': GenericModuleFactory(SequenceNextItemPredictionTrainingModule,
                                                                           SASRecBinaryCrossEntropyLoss(),
                                                                           SASRecModel),
                                            'rnn': GenericModuleFactory(module_cls=NextItemPredictionTrainingModule,
                                                                        model_cls=RNNModel),
                                            'cosrec': GenericModuleFactory(SequenceNextItemPredictionTrainingModule,
                                                                           CosRecLoss(),
                                                                           CosRecModel),
                                            'hgn': GenericModuleFactory(SequenceNextItemPredictionTrainingModule,
                                                                        HGNLoss(),
                                                                        HGNModel),
                                            'dream': GenericModuleFactory(NextItemPredictionWithNegativeSampleTrainingModule,
                                                                          DreamContrastiveLoss(),
                                                                          RNNModel),
                                            'nnrec': GenericModuleFactory(module_cls=NextItemPredictionTrainingModule,
                                                                          model_cls=NNRecModel),
                                            'pop': GenericModuleFactory(PopModule, model_cls=None),
                                            'session_pop': GenericModuleFactory(SessionPopModule, model_cls=None),
                                            'markov': GenericModuleFactory(MarkovModule, model_cls=None),
                                            'bpr': GenericModuleFactory(BprModule, model_cls=None)},
                                   config_key='module',
                                   config_path=['module']),
                TrainerBuilderFactory()
            ]
        )

    def can_build(self,
                  config: Config,
                  context: Context
                  ) -> CanBuildResult:
<<<<<<< HEAD
=======

        datamodule_config = config.get_config(self.datamodule_factory.config_path())
        can_build_result = self.datamodule_factory.can_build(datamodule_config, context)

        if can_build_result.type != CanBuildResultType.CAN_BUILD:
            return can_build_result

>>>>>>> 6951c2c9
        can_build_result = self.dependencies.can_build(config, context)

        if can_build_result.type != CanBuildResultType.CAN_BUILD:
            return can_build_result

        return CanBuildResult(CanBuildResultType.CAN_BUILD)

    def build(self,
              config: Config,
              context: Context
              ) -> Container:
<<<<<<< HEAD
=======

        # We have to build the datamodule first such that we can invoke preprocessing
        datamodule_config = config.get_config(self.datamodule_factory.config_path())
        datamodule = self.datamodule_factory.build(datamodule_config, context)
        context.set(self.datamodule_factory.config_path(), datamodule)
        # Preprocess the dataset
        datamodule.prepare_data()

>>>>>>> 6951c2c9
        features_config = config.get_config(self.features_factory.config_path())
        meta_information = list(self.features_factory.build(features_config, context).values())
        context.set(features_config.base_path, meta_information)
        for info in meta_information:
<<<<<<< HEAD
            if info.tokenizer:
                context.set([TOKENIZERS_PREFIX, info.feature_name], info.tokenizer)
=======
            if info.tokenizer is not None:
                context.set([TOKENIZERS_PREFIX, info.feature_name], info.tokenizer)


>>>>>>> 6951c2c9
        all_dependencies = self.dependencies.build(config, context)

        for key, object in all_dependencies.items():
            if isinstance(object, dict):
                for section, o in object.items():
                    context.set([key, section], o)
            else:
                context.set(key, object)

        return Container(context.as_dict())

    def is_required(self, context: Context) -> bool:
        return True

    def config_path(self) -> List[str]:
        return []

    def config_key(self) -> str:
        return ""<|MERGE_RESOLUTION|>--- conflicted
+++ resolved
@@ -5,15 +5,9 @@
 from asme.init.context import Context
 from asme.init.factories.common.conditional_based_factory import ConditionalFactory
 from asme.init.factories.common.dependencies_factory import DependenciesFactory
-<<<<<<< HEAD
-from asme.init.factories.data_sources.data_sources import DataSourcesFactory
-from asme.init.factories.features.features_factory import FeaturesFactory
-from asme.init.factories.features.tokenizer_factory import TOKENIZERS_PREFIX
-=======
 from asme.init.factories.features.features_factory import FeaturesFactory
 from asme.init.factories.features.tokenizer_factory import TOKENIZERS_PREFIX
 from asme.init.factories.data_sources.datamodule import DataModuleFactory
->>>>>>> 6951c2c9
 from asme.init.factories.modules.modules import GenericModuleFactory
 from asme.init.factories.trainer import TrainerBuilderFactory
 from asme.init.object_factory import ObjectFactory, CanBuildResult, CanBuildResultType
@@ -44,10 +38,7 @@
     def __init__(self):
         super().__init__()
         self.features_factory = FeaturesFactory()
-<<<<<<< HEAD
-=======
         self.datamodule_factory = DataModuleFactory()
->>>>>>> 6951c2c9
         self.dependencies = DependenciesFactory(
             [
                 ConditionalFactory('type', {'kebert4rec': GenericModuleFactory(MaskedTrainingModule,
@@ -90,8 +81,6 @@
                   config: Config,
                   context: Context
                   ) -> CanBuildResult:
-<<<<<<< HEAD
-=======
 
         datamodule_config = config.get_config(self.datamodule_factory.config_path())
         can_build_result = self.datamodule_factory.can_build(datamodule_config, context)
@@ -99,7 +88,6 @@
         if can_build_result.type != CanBuildResultType.CAN_BUILD:
             return can_build_result
 
->>>>>>> 6951c2c9
         can_build_result = self.dependencies.can_build(config, context)
 
         if can_build_result.type != CanBuildResultType.CAN_BUILD:
@@ -111,8 +99,6 @@
               config: Config,
               context: Context
               ) -> Container:
-<<<<<<< HEAD
-=======
 
         # We have to build the datamodule first such that we can invoke preprocessing
         datamodule_config = config.get_config(self.datamodule_factory.config_path())
@@ -121,20 +107,14 @@
         # Preprocess the dataset
         datamodule.prepare_data()
 
->>>>>>> 6951c2c9
         features_config = config.get_config(self.features_factory.config_path())
         meta_information = list(self.features_factory.build(features_config, context).values())
         context.set(features_config.base_path, meta_information)
         for info in meta_information:
-<<<<<<< HEAD
-            if info.tokenizer:
-                context.set([TOKENIZERS_PREFIX, info.feature_name], info.tokenizer)
-=======
             if info.tokenizer is not None:
                 context.set([TOKENIZERS_PREFIX, info.feature_name], info.tokenizer)
 
 
->>>>>>> 6951c2c9
         all_dependencies = self.dependencies.build(config, context)
 
         for key, object in all_dependencies.items():
