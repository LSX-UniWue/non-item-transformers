from typing import List

from asme.init.config import Config
from asme.init.container import Container
from asme.init.context import Context
from asme.init.factories.common.conditional_based_factory import ConditionalFactory
from asme.init.factories.common.dependencies_factory import DependenciesFactory
from asme.init.factories.features.features_factory import FeaturesFactory
from asme.init.factories.features.tokenizer_factory import TOKENIZERS_PREFIX
from asme.init.factories.data_sources.datamodule import DataModuleFactory
from asme.init.factories.modules.modules import GenericModuleFactory
from asme.init.factories.trainer import TrainerBuilderFactory
from asme.init.object_factory import ObjectFactory, CanBuildResult, CanBuildResultType
from asme.losses.basket.dream.dream_loss import DreamContrastiveLoss
from asme.losses.cosrec.cosrec_loss import CosRecLoss
from asme.losses.hgn.hgn_loss import HGNLoss
from asme.losses.sasrec.sas_rec_losses import SASRecBinaryCrossEntropyLoss
from asme.models.basket.nnrec.nnrec_model import NNRecModel
from asme.models.bert4rec.bert4rec_model import BERT4RecModel
from asme.models.caser.caser_model import CaserModel
from asme.models.cosrec.cosrec_model import CosRecModel
from asme.models.narm.narm_model import NarmModel
from asme.models.rnn.rnn_model import RNNModel
from asme.models.sasrec.sas_rec_model import SASRecModel
from asme.models.kebert4rec.kebert4rec_model import KeBERT4RecModel
from asme.models.hgn.hgn_model import HGNModel
from asme.modules.baselines.bpr_module import BprModule
from asme.modules.baselines.markov_module import MarkovModule
from asme.modules.baselines.pop_module import PopModule
from asme.modules.baselines.session_pop_module import SessionPopModule
from asme.modules.masked_training_module import MaskedTrainingModule
from asme.modules.next_item_prediction_training_module import NextItemPredictionTrainingModule, \
    NextItemPredictionWithNegativeSampleTrainingModule
from asme.modules.sequence_next_item_prediction_training_module import SequenceNextItemPredictionTrainingModule


class ContainerFactory(ObjectFactory):
    def __init__(self):
        super().__init__()
        self.features_factory = FeaturesFactory()
        self.datamodule_factory = DataModuleFactory()
        self.dependencies = DependenciesFactory(
            [
                ConditionalFactory('type', {'kebert4rec': GenericModuleFactory(MaskedTrainingModule,
                                                                               model_cls=KeBERT4RecModel,
                                                                               loss_function=None),
                                            'bert4rec': GenericModuleFactory(MaskedTrainingModule,
                                                                             model_cls=BERT4RecModel,
                                                                             loss_function=None),
                                            'caser': GenericModuleFactory(SequenceNextItemPredictionTrainingModule,
                                                                          model_cls=CaserModel),
                                            'narm': GenericModuleFactory(NextItemPredictionTrainingModule,
                                                                         model_cls=NarmModel),
                                            'sasrec': GenericModuleFactory(SequenceNextItemPredictionTrainingModule,
                                                                           SASRecBinaryCrossEntropyLoss(),
                                                                           SASRecModel),
                                            'rnn': GenericModuleFactory(module_cls=NextItemPredictionTrainingModule,
                                                                        model_cls=RNNModel),
                                            'cosrec': GenericModuleFactory(SequenceNextItemPredictionTrainingModule,
                                                                           CosRecLoss(),
                                                                           CosRecModel),
                                            'hgn': GenericModuleFactory(SequenceNextItemPredictionTrainingModule,
                                                                        HGNLoss(),
                                                                        HGNModel),
                                            'dream': GenericModuleFactory(NextItemPredictionWithNegativeSampleTrainingModule,
                                                                          DreamContrastiveLoss,
                                                                          RNNModel),
                                            'nnrec': GenericModuleFactory(module_cls=NextItemPredictionTrainingModule,
                                                                          model_cls=NNRecModel),
                                            'pop': GenericModuleFactory(PopModule, model_cls=None),
                                            'session_pop': GenericModuleFactory(SessionPopModule, model_cls=None),
                                            'markov': GenericModuleFactory(MarkovModule, model_cls=None),
                                            'bpr': GenericModuleFactory(BprModule, model_cls=None)},
                                   config_key='module',
                                   config_path=['module']),
                TrainerBuilderFactory()
            ]
        )

    def can_build(self,
                  config: Config,
                  context: Context
                  ) -> CanBuildResult:

        datamodule_config = config.get_config(self.datamodule_factory.config_path())
        can_build_result = self.datamodule_factory.can_build(datamodule_config, context)

        if can_build_result.type != CanBuildResultType.CAN_BUILD:
            return can_build_result

        can_build_result = self.dependencies.can_build(config, context)

        if can_build_result.type != CanBuildResultType.CAN_BUILD:
            return can_build_result

        return CanBuildResult(CanBuildResultType.CAN_BUILD)

    def build(self,
              config: Config,
              context: Context
              ) -> Container:

        # We have to build the datamodule first such that we can invoke preprocessing
        datamodule_config = config.get_config(self.datamodule_factory.config_path())
        datamodule = self.datamodule_factory.build(datamodule_config, context)
        context.set(self.datamodule_factory.config_path(), datamodule)
        # Preprocess the dataset
        datamodule.prepare_data()

        features_config = config.get_config(self.features_factory.config_path())
        meta_information = list(self.features_factory.build(features_config, context).values())
        context.set(features_config.base_path, meta_information)
        for info in meta_information:
            if info.tokenizer is not None:
                context.set([TOKENIZERS_PREFIX, info.feature_name], info.tokenizer)

<<<<<<< HEAD

=======
>>>>>>> e8d2adf3
        all_dependencies = self.dependencies.build(config, context)

        for key, object in all_dependencies.items():
            if isinstance(object, dict):
                for section, o in object.items():
                    context.set([key, section], o)
            else:
                context.set(key, object)

        return Container(context.as_dict())

    def is_required(self, context: Context) -> bool:
        return True

    def config_path(self) -> List[str]:
        return []

    def config_key(self) -> str:
        return ""<|MERGE_RESOLUTION|>--- conflicted
+++ resolved
@@ -114,10 +114,6 @@
             if info.tokenizer is not None:
                 context.set([TOKENIZERS_PREFIX, info.feature_name], info.tokenizer)
 
-<<<<<<< HEAD
-
-=======
->>>>>>> e8d2adf3
         all_dependencies = self.dependencies.build(config, context)
 
         for key, object in all_dependencies.items():
