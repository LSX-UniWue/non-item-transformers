<<<<<<< HEAD
from typing import Tuple, Union, List
=======
from typing import List
>>>>>>> 49dad1bc

from asme.models.caser.components import CaserSequenceRepresentationComponent

<<<<<<< HEAD
from torch import nn

from asme.models.common.components.sequence_embedding import SequenceElementsEmbeddingComponent
from asme.models.common.layers.data.sequence import SequenceRepresentation, ModifiedSequenceRepresentation, \
    EmbeddedElementsSequence
from asme.models.common.layers.layers import IdentitySequenceRepresentationModifierLayer, \
    SequenceRepresentationModifierLayer
from asme.models.common.layers.util_layers import get_activation_layer
from asme.models.sequence_recommendation_model import SequenceRecommenderModel, SequenceRepresentationLayer, \
    ProjectionLayer
=======
from asme.models.common.components.projection.sparse_projection_component import SparseProjectionComponent
from asme.models.common.components.representation_modifier.user_embedding_concat_modifier import \
    UserEmbeddingConcatModifier
from asme.models.common.components.representations.sequence_embedding import SequenceElementsEmbeddingComponent
from asme.models.common.layers.layers import IdentitySequenceRepresentationModifierLayer
from asme.models.sequence_recommendation_model import SequenceRecommenderModel
>>>>>>> 49dad1bc
from asme.utils.hyperparameter_utils import save_hyperparameters
from data.datasets import USER_ENTRY_NAME


<<<<<<< HEAD
class UserEmbeddingConcatModifier(SequenceRepresentationModifierLayer):
=======
class CaserModel(SequenceRecommenderModel):
    """
        implementation of the Caser model proposed in
        Personalized Top-N Sequential Recommendation via Convolutional Sequence Embedding, Jiaxi Tang and Ke Wang, WSDM'18
        see https://doi.org/10.1145/3159652.3159656 for more details
>>>>>>> 49dad1bc

    """
    a sequence representation modifier that cats a user embedding to the sequence representation
    """
    def __init__(self,
                 user_vocab_size: int,
                 embedding_size: int
                 ):
        super().__init__()
        self.user_embedding = nn.Embedding(user_vocab_size, embedding_dim=embedding_size)

        # init weights
        self.user_embedding.weight.data.normal_(0, 1.0 / self.user_embedding.embedding_dim)

    def forward(self, sequence_representation: SequenceRepresentation) -> ModifiedSequenceRepresentation:
        user = sequence_representation.embedded_elements_sequence.input_sequence.get_attribute(USER_ENTRY_NAME)
        user_emb = self.user_embedding(user).squeeze(1)

        modified_representation = torch.cat([sequence_representation.encoded_sequence, user_emb], 1)
        return ModifiedSequenceRepresentation(modified_representation)


class CaserSequenceRepresentationLayer(SequenceRepresentationLayer):

    def __init__(self,
                 embedding_size: int,
                 max_sequence_length: int,
                 num_vertical_filters: int,
                 num_horizontal_filters: int,
                 conv_activation_fn: str,
                 fc_activation_fn: str,
                 dropout: float
                 ):
<<<<<<< HEAD
        super().__init__()

        self.num_vertical_filters = num_vertical_filters
        self.num_horizontal_filters = num_horizontal_filters

        # vertical conv layer
        self.conv_vertical = nn.Conv2d(1, num_vertical_filters, (max_sequence_length, 1))

        # horizontal conv layer
        lengths = [i + 1 for i in range(max_sequence_length)]

        self.conv_horizontal = nn.ModuleList(
            [CaserHorizontalConvNet(num_filters=num_horizontal_filters,
                                    kernel_size=(length, embedding_size),
                                    activation_fn=conv_activation_fn,
                                    max_length=max_sequence_length)
             for length in lengths]
        )

        # dropout
        self.dropout = nn.Dropout(dropout)

        # fully-connected layer
        self.fc1_dim_vertical = num_vertical_filters * embedding_size
        fc1_dim_horizontal = num_horizontal_filters * len(lengths)
        fc1_dim = self.fc1_dim_vertical + fc1_dim_horizontal

        self.fc1 = nn.Linear(fc1_dim, embedding_size)

        self.fc1_activation = get_activation_layer(fc_activation_fn)

    def forward(self, embedded_sequence: EmbeddedElementsSequence) -> SequenceRepresentation:
        sequence = embedded_sequence.embedded_sequence

        sequence = sequence.unsqueeze(1)

        # Convolutional Layers
        out_vertical = None
        # vertical conv layer
        if self.num_vertical_filters > 0:
            out_vertical = self.conv_vertical(sequence)
            out_vertical = out_vertical.view(-1, self.fc1_dim_vertical)  # prepare for fully connect

        # horizontal conv layer
        out_horizontal = None
        out_hs = list()
        if self.num_horizontal_filters > 0:
            for conv in self.conv_horizontal:
                conv_out = conv(sequence)
                out_hs.append(conv_out)
            out_horizontal = torch.cat(out_hs, 1)

        # Fully-connected Layers
        out = torch.cat([out_vertical, out_horizontal], 1)
        # apply dropout
        out = self.dropout(out)

        sequence_representation = self.fc1_activation(self.fc1(out))

        # fully-connected layer
        return SequenceRepresentation(sequence_representation)


class CaserProjectionLayer(ProjectionLayer):

    """
    TODO: rename layer and move
    """

    def __init__(self,
                 item_vocab_size: int,
                 embedding_size: int,
                 ):
        super().__init__()

        # W2, b2 are encoded with nn.Embedding, as we don't need to compute scores for all items
        self.W2 = nn.Embedding(item_vocab_size, embedding_size)
        self.b2 = nn.Embedding(item_vocab_size, 1)

        # init weights
        self.W2.weight.data.normal_(0, 1.0 / self.W2.embedding_dim)
        self.b2.weight.data.zero_()

    def forward(self,
                modified_sequence_representation: ModifiedSequenceRepresentation
                ) -> Union[torch.Tensor, Tuple[torch.Tensor, torch.Tensor]]:
        #if not self.training:
        #    w2 = pos_w2.squeeze()
        #    b2 = pos_b2.squeeze()
        #    w2 = w2.permute(1, 0, 2)
        #    return torch.matmul(x, w2).sum(dim=1) + b2
        input_sequence = modified_sequence_representation.input_sequence
        positive_samples = input_sequence.get_attribute("positive_samples")
        negative_samples = input_sequence.get_attribute("negative_samples")

        sequence_representation = modified_sequence_representation.modified_encoded_sequence
        sequence_representation = sequence_representation.unsqueeze(2)
        res_pos = self._calc_scores(positive_samples, sequence_representation)
        if negative_samples is None:
            return res_pos

        # negative items
        res_negative = self._calc_scores(negative_samples, sequence_representation)
        return res_pos, res_negative

    def _calc_scores(self,
                     item: torch.Tensor,
                     sequence_representation: torch.Tensor
                     ) -> torch.Tensor:
        w2 = self.W2(item)  # (N, I, F_D)
        b2 = self.b2(item)  # (N, I, 1)

        # TODO: use torch.einsum('nif,nf -> ni', w2, x) + b2.squeeze()
        return torch.baddbmm(b2, w2, sequence_representation).squeeze()


class CaserModel(SequenceRecommenderModel):
    """
        implementation of the Caser model proposed in
        Personalized Top-N Sequential Recommendation via Convolutional Sequence Embedding, Jiaxi Tang and Ke Wang, WSDM'18
        see https://doi.org/10.1145/3159652.3159656 for more details

        adapted from the original pytorch implementation: https://github.com/graytowne/caser_pytorch
    """

    @save_hyperparameters
    def __init__(self,
                 embedding_size: int,
                 item_vocab_size: int,
                 user_vocab_size: int,
                 max_seq_length: int,
                 num_vertical_filters: int,
                 num_horizontal_filters: int,
                 conv_activation_fn: str,
                 fc_activation_fn: str,
                 dropout: float,
                 embedding_pooling_type: str = None
                 ):
        item_embedding = SequenceElementsEmbeddingComponent(vocabulary_size=item_vocab_size,
                                                            embedding_size=embedding_size,
                                                            pooling_type=embedding_pooling_type)

        user_present = user_vocab_size != 0
        seq_rep_layer = CaserSequenceRepresentationLayer(embedding_size, max_seq_length, num_vertical_filters,
                                                         num_horizontal_filters, conv_activation_fn, fc_activation_fn,
                                                         dropout)
        if user_present:
            mod_layer = UserEmbeddingConcatModifier(user_vocab_size, embedding_size)
        else:
            mod_layer = IdentitySequenceRepresentationModifierLayer()

        projection_layer = CaserProjectionLayer(item_vocab_size, 2 * embedding_size if user_present else embedding_size)
        super().__init__(item_embedding, seq_rep_layer, mod_layer, projection_layer)

    def optional_metadata_keys(self) -> List[str]:
        return [USER_ENTRY_NAME]


class CaserHorizontalConvNet(nn.Module):
    """
    the horizontal convolution module for the Caser model
    """
    def __init__(self,
                 num_filters: int,
                 kernel_size: Tuple[int, int],
                 activation_fn: str,
                 max_length: int
                 ):
        super().__init__()
=======
        item_embedding = SequenceElementsEmbeddingComponent(vocabulary_size=item_vocab_size,
                                                            embedding_size=embedding_size,
                                                            pooling_type=embedding_pooling_type)

        user_present = user_vocab_size != 0
        seq_rep_layer = CaserSequenceRepresentationComponent(embedding_size, max_seq_length, num_vertical_filters,
                                                             num_horizontal_filters, conv_activation_fn, fc_activation_fn,
                                                             dropout)
        if user_present:
            mod_layer = UserEmbeddingConcatModifier(user_vocab_size, embedding_size)
        else:
            mod_layer = IdentitySequenceRepresentationModifierLayer()

        projection_layer = SparseProjectionComponent(item_vocab_size, 2 * embedding_size if user_present else embedding_size)
        super().__init__(item_embedding, seq_rep_layer, mod_layer, projection_layer)

        # init layers
        if user_present:
            mod_layer.user_embedding.weight.data.normal_(0, 1.0 / embedding_size)
>>>>>>> 49dad1bc

        item_embedding.elements_embedding.embedding.weight.data.normal_(0, 1.0 / embedding_size)
        projection_layer.W2.weight.data.normal_(0, 1.0 / embedding_size)
        projection_layer.b2.weight.data.zero_()

    def optional_metadata_keys(self) -> List[str]:
        return [USER_ENTRY_NAME]<|MERGE_RESOLUTION|>--- conflicted
+++ resolved
@@ -1,191 +1,15 @@
-<<<<<<< HEAD
-from typing import Tuple, Union, List
-=======
 from typing import List
->>>>>>> 49dad1bc
 
 from asme.models.caser.components import CaserSequenceRepresentationComponent
 
-<<<<<<< HEAD
-from torch import nn
-
-from asme.models.common.components.sequence_embedding import SequenceElementsEmbeddingComponent
-from asme.models.common.layers.data.sequence import SequenceRepresentation, ModifiedSequenceRepresentation, \
-    EmbeddedElementsSequence
-from asme.models.common.layers.layers import IdentitySequenceRepresentationModifierLayer, \
-    SequenceRepresentationModifierLayer
-from asme.models.common.layers.util_layers import get_activation_layer
-from asme.models.sequence_recommendation_model import SequenceRecommenderModel, SequenceRepresentationLayer, \
-    ProjectionLayer
-=======
 from asme.models.common.components.projection.sparse_projection_component import SparseProjectionComponent
 from asme.models.common.components.representation_modifier.user_embedding_concat_modifier import \
     UserEmbeddingConcatModifier
 from asme.models.common.components.representations.sequence_embedding import SequenceElementsEmbeddingComponent
 from asme.models.common.layers.layers import IdentitySequenceRepresentationModifierLayer
 from asme.models.sequence_recommendation_model import SequenceRecommenderModel
->>>>>>> 49dad1bc
 from asme.utils.hyperparameter_utils import save_hyperparameters
 from data.datasets import USER_ENTRY_NAME
-
-
-<<<<<<< HEAD
-class UserEmbeddingConcatModifier(SequenceRepresentationModifierLayer):
-=======
-class CaserModel(SequenceRecommenderModel):
-    """
-        implementation of the Caser model proposed in
-        Personalized Top-N Sequential Recommendation via Convolutional Sequence Embedding, Jiaxi Tang and Ke Wang, WSDM'18
-        see https://doi.org/10.1145/3159652.3159656 for more details
->>>>>>> 49dad1bc
-
-    """
-    a sequence representation modifier that cats a user embedding to the sequence representation
-    """
-    def __init__(self,
-                 user_vocab_size: int,
-                 embedding_size: int
-                 ):
-        super().__init__()
-        self.user_embedding = nn.Embedding(user_vocab_size, embedding_dim=embedding_size)
-
-        # init weights
-        self.user_embedding.weight.data.normal_(0, 1.0 / self.user_embedding.embedding_dim)
-
-    def forward(self, sequence_representation: SequenceRepresentation) -> ModifiedSequenceRepresentation:
-        user = sequence_representation.embedded_elements_sequence.input_sequence.get_attribute(USER_ENTRY_NAME)
-        user_emb = self.user_embedding(user).squeeze(1)
-
-        modified_representation = torch.cat([sequence_representation.encoded_sequence, user_emb], 1)
-        return ModifiedSequenceRepresentation(modified_representation)
-
-
-class CaserSequenceRepresentationLayer(SequenceRepresentationLayer):
-
-    def __init__(self,
-                 embedding_size: int,
-                 max_sequence_length: int,
-                 num_vertical_filters: int,
-                 num_horizontal_filters: int,
-                 conv_activation_fn: str,
-                 fc_activation_fn: str,
-                 dropout: float
-                 ):
-<<<<<<< HEAD
-        super().__init__()
-
-        self.num_vertical_filters = num_vertical_filters
-        self.num_horizontal_filters = num_horizontal_filters
-
-        # vertical conv layer
-        self.conv_vertical = nn.Conv2d(1, num_vertical_filters, (max_sequence_length, 1))
-
-        # horizontal conv layer
-        lengths = [i + 1 for i in range(max_sequence_length)]
-
-        self.conv_horizontal = nn.ModuleList(
-            [CaserHorizontalConvNet(num_filters=num_horizontal_filters,
-                                    kernel_size=(length, embedding_size),
-                                    activation_fn=conv_activation_fn,
-                                    max_length=max_sequence_length)
-             for length in lengths]
-        )
-
-        # dropout
-        self.dropout = nn.Dropout(dropout)
-
-        # fully-connected layer
-        self.fc1_dim_vertical = num_vertical_filters * embedding_size
-        fc1_dim_horizontal = num_horizontal_filters * len(lengths)
-        fc1_dim = self.fc1_dim_vertical + fc1_dim_horizontal
-
-        self.fc1 = nn.Linear(fc1_dim, embedding_size)
-
-        self.fc1_activation = get_activation_layer(fc_activation_fn)
-
-    def forward(self, embedded_sequence: EmbeddedElementsSequence) -> SequenceRepresentation:
-        sequence = embedded_sequence.embedded_sequence
-
-        sequence = sequence.unsqueeze(1)
-
-        # Convolutional Layers
-        out_vertical = None
-        # vertical conv layer
-        if self.num_vertical_filters > 0:
-            out_vertical = self.conv_vertical(sequence)
-            out_vertical = out_vertical.view(-1, self.fc1_dim_vertical)  # prepare for fully connect
-
-        # horizontal conv layer
-        out_horizontal = None
-        out_hs = list()
-        if self.num_horizontal_filters > 0:
-            for conv in self.conv_horizontal:
-                conv_out = conv(sequence)
-                out_hs.append(conv_out)
-            out_horizontal = torch.cat(out_hs, 1)
-
-        # Fully-connected Layers
-        out = torch.cat([out_vertical, out_horizontal], 1)
-        # apply dropout
-        out = self.dropout(out)
-
-        sequence_representation = self.fc1_activation(self.fc1(out))
-
-        # fully-connected layer
-        return SequenceRepresentation(sequence_representation)
-
-
-class CaserProjectionLayer(ProjectionLayer):
-
-    """
-    TODO: rename layer and move
-    """
-
-    def __init__(self,
-                 item_vocab_size: int,
-                 embedding_size: int,
-                 ):
-        super().__init__()
-
-        # W2, b2 are encoded with nn.Embedding, as we don't need to compute scores for all items
-        self.W2 = nn.Embedding(item_vocab_size, embedding_size)
-        self.b2 = nn.Embedding(item_vocab_size, 1)
-
-        # init weights
-        self.W2.weight.data.normal_(0, 1.0 / self.W2.embedding_dim)
-        self.b2.weight.data.zero_()
-
-    def forward(self,
-                modified_sequence_representation: ModifiedSequenceRepresentation
-                ) -> Union[torch.Tensor, Tuple[torch.Tensor, torch.Tensor]]:
-        #if not self.training:
-        #    w2 = pos_w2.squeeze()
-        #    b2 = pos_b2.squeeze()
-        #    w2 = w2.permute(1, 0, 2)
-        #    return torch.matmul(x, w2).sum(dim=1) + b2
-        input_sequence = modified_sequence_representation.input_sequence
-        positive_samples = input_sequence.get_attribute("positive_samples")
-        negative_samples = input_sequence.get_attribute("negative_samples")
-
-        sequence_representation = modified_sequence_representation.modified_encoded_sequence
-        sequence_representation = sequence_representation.unsqueeze(2)
-        res_pos = self._calc_scores(positive_samples, sequence_representation)
-        if negative_samples is None:
-            return res_pos
-
-        # negative items
-        res_negative = self._calc_scores(negative_samples, sequence_representation)
-        return res_pos, res_negative
-
-    def _calc_scores(self,
-                     item: torch.Tensor,
-                     sequence_representation: torch.Tensor
-                     ) -> torch.Tensor:
-        w2 = self.W2(item)  # (N, I, F_D)
-        b2 = self.b2(item)  # (N, I, 1)
-
-        # TODO: use torch.einsum('nif,nf -> ni', w2, x) + b2.squeeze()
-        return torch.baddbmm(b2, w2, sequence_representation).squeeze()
 
 
 class CaserModel(SequenceRecommenderModel):
@@ -215,38 +39,6 @@
                                                             pooling_type=embedding_pooling_type)
 
         user_present = user_vocab_size != 0
-        seq_rep_layer = CaserSequenceRepresentationLayer(embedding_size, max_seq_length, num_vertical_filters,
-                                                         num_horizontal_filters, conv_activation_fn, fc_activation_fn,
-                                                         dropout)
-        if user_present:
-            mod_layer = UserEmbeddingConcatModifier(user_vocab_size, embedding_size)
-        else:
-            mod_layer = IdentitySequenceRepresentationModifierLayer()
-
-        projection_layer = CaserProjectionLayer(item_vocab_size, 2 * embedding_size if user_present else embedding_size)
-        super().__init__(item_embedding, seq_rep_layer, mod_layer, projection_layer)
-
-    def optional_metadata_keys(self) -> List[str]:
-        return [USER_ENTRY_NAME]
-
-
-class CaserHorizontalConvNet(nn.Module):
-    """
-    the horizontal convolution module for the Caser model
-    """
-    def __init__(self,
-                 num_filters: int,
-                 kernel_size: Tuple[int, int],
-                 activation_fn: str,
-                 max_length: int
-                 ):
-        super().__init__()
-=======
-        item_embedding = SequenceElementsEmbeddingComponent(vocabulary_size=item_vocab_size,
-                                                            embedding_size=embedding_size,
-                                                            pooling_type=embedding_pooling_type)
-
-        user_present = user_vocab_size != 0
         seq_rep_layer = CaserSequenceRepresentationComponent(embedding_size, max_seq_length, num_vertical_filters,
                                                              num_horizontal_filters, conv_activation_fn, fc_activation_fn,
                                                              dropout)
@@ -261,7 +53,6 @@
         # init layers
         if user_present:
             mod_layer.user_embedding.weight.data.normal_(0, 1.0 / embedding_size)
->>>>>>> 49dad1bc
 
         item_embedding.elements_embedding.embedding.weight.data.normal_(0, 1.0 / embedding_size)
         projection_layer.W2.weight.data.normal_(0, 1.0 / embedding_size)
