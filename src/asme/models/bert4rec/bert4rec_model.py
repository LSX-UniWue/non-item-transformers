import functools
<<<<<<< HEAD
from typing import Optional

from torch import nn

from asme.models.common.layers.data.sequence import SequenceRepresentation, ModifiedSequenceRepresentation, \
    EmbeddedElementsSequence
from asme.models.common.layers.layers import build_projection_layer
from asme.models.common.layers.transformer_layers import TransformerLayer, TransformerEmbedding
from asme.models.sequence_recommendation_model import SequenceRecommenderModel, SequenceRepresentationLayer, \
    SequenceRepresentationModifierLayer


class FFNSequenceRepresentationModifierLayer(SequenceRepresentationModifierLayer):
    """
    layer that applies a linear layer and a activation function
    """
    def __init__(self,
                 feature_size: int
                 ):
        super().__init__()
        self.transform = nn.Sequential(
            nn.Linear(feature_size, feature_size),
            nn.GELU(),
            nn.LayerNorm(feature_size)
        )

    def forward(self, sequence_representation: SequenceRepresentation) -> ModifiedSequenceRepresentation:
        transformation = self.transform(sequence_representation.encoded_sequence)
        return ModifiedSequenceRepresentation(transformation)


class BidirectionalTransformerSequenceRepresentationLayer(SequenceRepresentationLayer):
    """
    A representation layer that uses a bidirectional transformer layer(s) to encode the given sequence
    """

    def __init__(self,
                 transformer_hidden_size: int,
                 num_transformer_heads: int,
                 num_transformer_layers: int,
                 transformer_dropout: float,
                 transformer_attention_dropout: Optional[float] = None,
                 transformer_intermediate_size: Optional[int] = None):
        super().__init__()

        if transformer_intermediate_size is None:
            transformer_intermediate_size = 4 * transformer_hidden_size

        self.transformer_encoder = TransformerLayer(transformer_hidden_size, num_transformer_heads,
                                                    num_transformer_layers, transformer_intermediate_size,
                                                    transformer_dropout,
                                                    attention_dropout=transformer_attention_dropout)

    def forward(self, embedded_sequence: EmbeddedElementsSequence) -> SequenceRepresentation:
        sequence = embedded_sequence.embedded_sequence
        padding_mask = embedded_sequence.input_sequence.padding_mask

        attention_mask = None

        if padding_mask is not None:
            attention_mask = padding_mask.unsqueeze(1).repeat(1, sequence.size()[1], 1).unsqueeze(1)

        encoded_sequence = self.transformer_encoder(sequence, attention_mask=attention_mask)
        return SequenceRepresentation(encoded_sequence)


=======

from asme.models.bert4rec.components import BidirectionalTransformerSequenceRepresentationComponent
from asme.models.common.components.representation_modifier.ffn_modifier import \
    FFNSequenceRepresentationModifierComponent
from torch import nn

from asme.models.common.layers.layers import build_projection_layer
from asme.models.common.layers.transformer_layers import TransformerEmbedding
from asme.models.sequence_recommendation_model import SequenceRecommenderModel


>>>>>>> 49dad1bc
class BERT4RecModel(SequenceRecommenderModel):
    """
        implementation of the paper "BERT4Rec: Sequential Recommendation with Bidirectional Encoder Representations
        from Transformer"
        see https://doi.org/10.1145%2f3357384.3357895 for more details.
        Using own transformer implementation to be able to pass batch first tensors to the model
    """

    def __init__(self,
                 transformer_hidden_size: int,
                 num_transformer_heads: int,
                 num_transformer_layers: int,
                 item_vocab_size: int,
                 max_seq_length: int,
                 transformer_dropout: float,
                 project_layer_type: str = 'transpose_embedding',
                 embedding_pooling_type: str = None,
                 initializer_range: float = 0.02,
                 transformer_intermediate_size: int = None,
                 transformer_attention_dropout: float = None
                 ):
        embedding_layer = TransformerEmbedding(item_vocab_size, max_seq_length, transformer_hidden_size,
                                               transformer_dropout, embedding_pooling_type)

<<<<<<< HEAD
        representation_layer = BidirectionalTransformerSequenceRepresentationLayer(transformer_hidden_size,
                                                                                   num_transformer_heads,
                                                                                   num_transformer_layers,
                                                                                   transformer_dropout,
                                                                                   transformer_attention_dropout,
                                                                                   transformer_intermediate_size)

        transform_layer = FFNSequenceRepresentationModifierLayer(transformer_hidden_size)
=======
        representation_layer = BidirectionalTransformerSequenceRepresentationComponent(transformer_hidden_size,
                                                                                       num_transformer_heads,
                                                                                       num_transformer_layers,
                                                                                       transformer_dropout,
                                                                                       transformer_attention_dropout,
                                                                                       transformer_intermediate_size)

        transform_layer = FFNSequenceRepresentationModifierComponent(transformer_hidden_size)
>>>>>>> 49dad1bc

        projection_layer = build_projection_layer(project_layer_type, transformer_hidden_size, item_vocab_size,
                                                  embedding_layer.item_embedding.embedding)

        super().__init__(embedding_layer, representation_layer, transform_layer, projection_layer)

        # init the parameters
        self.apply(functools.partial(normal_initialize_weights, initializer_range=initializer_range))


def normal_initialize_weights(module: nn.Module, initializer_range: float = 0.2) -> None:
    is_linear_layer = isinstance(module, nn.Linear)
    is_embedding_layer = isinstance(module, nn.Embedding)
    if is_linear_layer or is_embedding_layer:
        module.weight.data.normal_(mean=0.0, std=initializer_range)
    elif isinstance(module, nn.LayerNorm):
        module.bias.data.zero_()
        module.weight.data.fill_(1.0)
    if is_linear_layer and module.bias is not None:
        module.bias.data.zero_()<|MERGE_RESOLUTION|>--- conflicted
+++ resolved
@@ -1,72 +1,4 @@
 import functools
-<<<<<<< HEAD
-from typing import Optional
-
-from torch import nn
-
-from asme.models.common.layers.data.sequence import SequenceRepresentation, ModifiedSequenceRepresentation, \
-    EmbeddedElementsSequence
-from asme.models.common.layers.layers import build_projection_layer
-from asme.models.common.layers.transformer_layers import TransformerLayer, TransformerEmbedding
-from asme.models.sequence_recommendation_model import SequenceRecommenderModel, SequenceRepresentationLayer, \
-    SequenceRepresentationModifierLayer
-
-
-class FFNSequenceRepresentationModifierLayer(SequenceRepresentationModifierLayer):
-    """
-    layer that applies a linear layer and a activation function
-    """
-    def __init__(self,
-                 feature_size: int
-                 ):
-        super().__init__()
-        self.transform = nn.Sequential(
-            nn.Linear(feature_size, feature_size),
-            nn.GELU(),
-            nn.LayerNorm(feature_size)
-        )
-
-    def forward(self, sequence_representation: SequenceRepresentation) -> ModifiedSequenceRepresentation:
-        transformation = self.transform(sequence_representation.encoded_sequence)
-        return ModifiedSequenceRepresentation(transformation)
-
-
-class BidirectionalTransformerSequenceRepresentationLayer(SequenceRepresentationLayer):
-    """
-    A representation layer that uses a bidirectional transformer layer(s) to encode the given sequence
-    """
-
-    def __init__(self,
-                 transformer_hidden_size: int,
-                 num_transformer_heads: int,
-                 num_transformer_layers: int,
-                 transformer_dropout: float,
-                 transformer_attention_dropout: Optional[float] = None,
-                 transformer_intermediate_size: Optional[int] = None):
-        super().__init__()
-
-        if transformer_intermediate_size is None:
-            transformer_intermediate_size = 4 * transformer_hidden_size
-
-        self.transformer_encoder = TransformerLayer(transformer_hidden_size, num_transformer_heads,
-                                                    num_transformer_layers, transformer_intermediate_size,
-                                                    transformer_dropout,
-                                                    attention_dropout=transformer_attention_dropout)
-
-    def forward(self, embedded_sequence: EmbeddedElementsSequence) -> SequenceRepresentation:
-        sequence = embedded_sequence.embedded_sequence
-        padding_mask = embedded_sequence.input_sequence.padding_mask
-
-        attention_mask = None
-
-        if padding_mask is not None:
-            attention_mask = padding_mask.unsqueeze(1).repeat(1, sequence.size()[1], 1).unsqueeze(1)
-
-        encoded_sequence = self.transformer_encoder(sequence, attention_mask=attention_mask)
-        return SequenceRepresentation(encoded_sequence)
-
-
-=======
 
 from asme.models.bert4rec.components import BidirectionalTransformerSequenceRepresentationComponent
 from asme.models.common.components.representation_modifier.ffn_modifier import \
@@ -78,7 +10,6 @@
 from asme.models.sequence_recommendation_model import SequenceRecommenderModel
 
 
->>>>>>> 49dad1bc
 class BERT4RecModel(SequenceRecommenderModel):
     """
         implementation of the paper "BERT4Rec: Sequential Recommendation with Bidirectional Encoder Representations
@@ -103,16 +34,6 @@
         embedding_layer = TransformerEmbedding(item_vocab_size, max_seq_length, transformer_hidden_size,
                                                transformer_dropout, embedding_pooling_type)
 
-<<<<<<< HEAD
-        representation_layer = BidirectionalTransformerSequenceRepresentationLayer(transformer_hidden_size,
-                                                                                   num_transformer_heads,
-                                                                                   num_transformer_layers,
-                                                                                   transformer_dropout,
-                                                                                   transformer_attention_dropout,
-                                                                                   transformer_intermediate_size)
-
-        transform_layer = FFNSequenceRepresentationModifierLayer(transformer_hidden_size)
-=======
         representation_layer = BidirectionalTransformerSequenceRepresentationComponent(transformer_hidden_size,
                                                                                        num_transformer_heads,
                                                                                        num_transformer_layers,
@@ -121,7 +42,6 @@
                                                                                        transformer_intermediate_size)
 
         transform_layer = FFNSequenceRepresentationModifierComponent(transformer_hidden_size)
->>>>>>> 49dad1bc
 
         projection_layer = build_projection_layer(project_layer_type, transformer_hidden_size, item_vocab_size,
                                                   embedding_layer.item_embedding.embedding)
