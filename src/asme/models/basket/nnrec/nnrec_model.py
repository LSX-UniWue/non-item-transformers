--- conflicted
+++ resolved
@@ -1,18 +1,4 @@
 from typing import List
-<<<<<<< HEAD
-
-from asme.models.basket.nnrec.components import NNRecSequenceRepresentationComponent
-from asme.models.common.components.representations.sequence_elements_embedding_user import \
-    SequenceElementsEmbeddingWithUserEmbeddingComponent
-from asme.models.common.layers.sequence_embedding import SequenceElementsEmbeddingLayer
-from asme.models.sequence_recommendation_model import SequenceRecommenderModel
-from data.datasets import USER_ENTRY_NAME
-
-from asme.models.common.layers.layers import LinearProjectionLayer, IdentitySequenceRepresentationModifierLayer
-from asme.utils.hyperparameter_utils import save_hyperparameters
-
-
-=======
 
 from asme.models.common.layers.data.sequence import EmbeddedElementsSequence, SequenceRepresentation
 from asme.models.sequence_recommendation_model import SequenceRecommenderModel, SequenceRepresentationLayer
@@ -40,7 +26,6 @@
         return SequenceRepresentation(self.act1(self.hidden_layer(sequence)))
 
 
->>>>>>> 6951c2c9
 class NNRecModel(SequenceRecommenderModel):
 
     """
@@ -59,10 +44,6 @@
                  max_sequence_length: int,  # k, number of last baskets in the paper
                  embedding_pooling_type: str
                  ):
-<<<<<<< HEAD
-        item_embedding_layer = SequenceElementsEmbeddingLayer(item_vocab_size, item_embedding_size,
-                                                              embedding_pooling_type=embedding_pooling_type)
-=======
         # layer 1 in the paper
         seq_rep_layer = NNRecSequenceRepresentationLayer(max_sequence_length * item_embedding_size + user_embedding_size, hidden_size)
 
@@ -79,21 +60,11 @@
         #    overall_representation = torch.cat([embedded_user, embedded_items])
         # else:
         #    overall_representation = embedded_items
->>>>>>> 6951c2c9
 
-        seq_elements_embedding = SequenceElementsEmbeddingWithUserEmbeddingComponent(user_vocab_size,
-                                                                                     user_embedding_size,
-                                                                                     item_embedding_layer)
+        # if we have no user the embedding can be ignored
+        self.user_embedding_size = user_embedding_size
+        if user_embedding_size > 0:
+            self.user_embedding = nn.Embedding(user_vocab_size, user_embedding_size)
 
-<<<<<<< HEAD
-        # layer 1 in the paper
-        seq_rep_layer = NNRecSequenceRepresentationComponent(max_sequence_length * item_embedding_size + user_embedding_size, hidden_size)
-
-        projection_layer = LinearProjectionLayer(hidden_size, item_vocab_size)  # layer 2 in the paper
-        super().__init__(seq_elements_embedding, seq_rep_layer, IdentitySequenceRepresentationModifierLayer(),
-                         projection_layer)
-
-=======
->>>>>>> 6951c2c9
     def optional_metadata_keys(self) -> List[str]:
         return [USER_ENTRY_NAME]