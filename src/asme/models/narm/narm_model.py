--- conflicted
+++ resolved
@@ -1,8 +1,4 @@
-<<<<<<< HEAD
-from asme.models.common.components.sequence_embedding import SequenceElementsEmbeddingComponent
-=======
 from asme.models.common.components.representations.sequence_embedding import SequenceElementsEmbeddingComponent
->>>>>>> 49dad1bc
 from asme.models.common.layers.layers import IdentitySequenceRepresentationModifierLayer
 from asme.models.narm.components import NARMSequenceRepresentationComponent, BilinearProjectionComponent
 from asme.models.sequence_recommendation_model import SequenceRecommenderModel
@@ -59,7 +55,6 @@
             context_dropout=context_dropout,
             batch_first=batch_first
         )
-<<<<<<< HEAD
 
         sequence_representation_modifier_layer = IdentitySequenceRepresentationModifierLayer()
         projection_layer = BilinearProjectionComponent(embedding_layer=sequence_embedding_layer.elements_embedding,
@@ -68,16 +63,4 @@
         super().__init__(sequence_embedding_layer,
                          sequence_representation_layer,
                          sequence_representation_modifier_layer,
-                         projection_layer)
-
-=======
-
-        sequence_representation_modifier_layer = IdentitySequenceRepresentationModifierLayer()
-        projection_layer = BilinearProjectionComponent(embedding_layer=sequence_embedding_layer.elements_embedding,
-                                                       encoded_representation_size=2 * global_encoder_size)
-
-        super().__init__(sequence_embedding_layer,
-                         sequence_representation_layer,
-                         sequence_representation_modifier_layer,
-                         projection_layer)
->>>>>>> 49dad1bc
+                         projection_layer)