import torch
import torch.nn as nn
from typing import List

from asme.models.caser.caser_model import UserEmbeddingConcatModifier, CaserProjectionLayer
from asme.models.common.components.sequence_embedding import SequenceElementsEmbeddingComponent
from asme.models.common.layers.data.sequence import EmbeddedElementsSequence, SequenceRepresentation
from asme.models.common.layers.layers import IdentitySequenceRepresentationModifierLayer
from asme.models.common.layers.util_layers import get_activation_layer
from asme.models.sequence_recommendation_model import SequenceRecommenderModel, SequenceRepresentationLayer

from data.datasets import USER_ENTRY_NAME


class CosRecSequenceRepresentationLayer(SequenceRepresentationLayer):

    def __init__(self,
                 embedding_size: int,
                 block_num: int,
                 block_dim: List[int],
                 fc_dim: int,
                 activation_function: str,
                 dropout: float):
        super().__init__()

        # TODO: why do we need the block_num parameter?
        assert len(block_dim) == block_num

        # build cnn block
        block_dim.insert(0, 2 * embedding_size)  # adds first input dimension of first cnn block
        # holds submodules in a list
        self.cnnBlock = nn.ModuleList(CNNBlock(block_dim[i], block_dim[i + 1]) for i in range(block_num))
        self.avg_pool = nn.AdaptiveAvgPool2d((1, 1))

        self.cnn_out_dim = block_dim[-1]  # dimension of output of last cnn block

        # dropout and fc layer
        self.dropout = nn.Dropout(dropout)
        self.fc1 = nn.Linear(self.cnn_out_dim, fc_dim)
        self.activation_function = get_activation_layer(activation_function)

    def forward(self, embedded_sequence: EmbeddedElementsSequence) -> SequenceRepresentation:
        sequence = embedded_sequence.embedded_sequence
        sequence_shape = sequence.size()

        batch_size = sequence_shape[0]
        max_sequence_length = sequence_shape[1]
        # cast all item embeddings pairs against each other
        item_i = torch.unsqueeze(sequence, 1)  # (N, 1, S, D)
        item_i = item_i.repeat(1, max_sequence_length, 1, 1)  # (N, S, S, D)
        item_j = torch.unsqueeze(sequence, 2)  # (N, S, 1, D)
        item_j = item_j.repeat(1, 1, max_sequence_length, 1)  # (N, S, S, D)
        all_embed = torch.cat([item_i, item_j], 3)  # (N, S, S, 2*D)
        out = all_embed.permute(0, 3, 1, 2)  # (N, 2 * D, S, S)

        # 2D CNN
        for cnn_block in self.cnnBlock:
            out = cnn_block(out)

        out = self.avg_pool(out).reshape(batch_size, self.cnn_out_dim)  # (N, C_O)
        out = out.squeeze(-1).squeeze(-1)

        # apply fc and dropout
        out = self.activation_function(self.fc1(out))  # (N, F_D)
        representation = self.dropout(out)

        return SequenceRepresentation(representation)


class CosRecModel(SequenceRecommenderModel):
    """
    A 2D CNN for sequential Recommendation.
    Based on paper "CosRec: 2D Convolutional Neural Networks for Sequential Recommendation" which can be found at
    https://dl.acm.org/doi/10.1145/3357384.3358113.
    Original code used for this model is available at: https://github.com/zzxslp/CosRec.

    Args:
        user_vocab_size: number of users.
        item_vocab_size: number of items.
        max_seq_length: length of sequence, Markov order.
        embed_dim: dimensions for user and item embeddings. (latent dimension in paper)
        block_num: number of cnn blocks. (convolutional layers??)
        block_dim: the dimensions for each block. len(block_dim)==block_num -> List
        fc_dim: dimension of the first fc layer, mainly for dimension reduction after CNN.
        activation_function: type of activation functions (string) to use for the output fcn
        dropout: dropout ratio.
    """

    def __init__(self,
                 user_vocab_size: int,
                 item_vocab_size: int,
                 max_seq_length: int,
                 embed_dim: int,
                 block_num: int,
                 block_dim: List[int],
                 fc_dim: int,
                 activation_function: str,
                 dropout: float,
                 embedding_pooling_type: str = None
                 ):
        user_present = user_vocab_size != 0

        item_embedding = SequenceElementsEmbeddingComponent(vocabulary_size=item_vocab_size,
                                                            embedding_size=embed_dim,
                                                            pooling_type=embedding_pooling_type)

<<<<<<< HEAD
        seq_rep_layer = CosRecSequenceRepresentationLayer(embed_dim, block_num, block_dim, fc_dim, activation_function,
                                                          dropout)
        mod_layer = UserEmbeddingConcatModifier(user_vocab_size, embed_dim) if user_present else IdentitySequenceRepresentationModifierLayer()
=======
        seq_rep_layer = CosRecSequenceRepresentationComponent(embed_dim, block_num, block_dim, fc_dim, activation_function,
                                                              dropout)
        if user_present:
            mod_layer = UserEmbeddingConcatModifier(user_vocab_size, embed_dim)
        else:
            mod_layer = IdentitySequenceRepresentationModifierLayer()
>>>>>>> e67a115f

        representation_size = fc_dim + embed_dim if user_present else fc_dim

<<<<<<< HEAD
        projection_layer = CaserProjectionLayer(item_vocab_size, repesentation_size)
=======
        projection_layer = SparseProjectionComponent(item_vocab_size, representation_size)
>>>>>>> e67a115f

        super().__init__(item_embedding, seq_rep_layer, mod_layer, projection_layer)

        # user and item embeddings
        item_embedding.elements_embedding.get_weight().data.normal_(0, 1.0 / embed_dim)

    def optional_metadata_keys(self) -> List[str]:
        return [USER_ENTRY_NAME]


class CNNBlock(nn.Module):
    """
    CNN block with two layers.
    """

    def __init__(self,
                 input_dim: int,
                 output_dim: int
                 ):
        super().__init__()
        self.conv1 = nn.Conv2d(input_dim, output_dim, kernel_size=1)
        self.conv2 = nn.Conv2d(output_dim, output_dim, kernel_size=3, stride=1)
        self.relu = nn.ReLU()
        self.batch_norm1 = nn.BatchNorm2d(output_dim)
        self.batch_norm2 = nn.BatchNorm2d(output_dim)

    def forward(self,
                x: torch.Tensor
                ) -> torch.Tensor:
        out = self.relu(self.batch_norm1(self.conv1(x)))
        return self.relu(self.batch_norm2(self.conv2(out)))<|MERGE_RESOLUTION|>--- conflicted
+++ resolved
@@ -1,70 +1,14 @@
-import torch
-import torch.nn as nn
 from typing import List
 
-from asme.models.caser.caser_model import UserEmbeddingConcatModifier, CaserProjectionLayer
-from asme.models.common.components.sequence_embedding import SequenceElementsEmbeddingComponent
-from asme.models.common.layers.data.sequence import EmbeddedElementsSequence, SequenceRepresentation
+from asme.models.common.components.representation_modifier.user_embedding_concat_modifier import \
+    UserEmbeddingConcatModifier
+from asme.models.common.components.projection.sparse_projection_component import SparseProjectionComponent
+from asme.models.common.components.representations.sequence_embedding import SequenceElementsEmbeddingComponent
 from asme.models.common.layers.layers import IdentitySequenceRepresentationModifierLayer
-from asme.models.common.layers.util_layers import get_activation_layer
-from asme.models.sequence_recommendation_model import SequenceRecommenderModel, SequenceRepresentationLayer
+from asme.models.cosrec.components import CosRecSequenceRepresentationComponent
+from asme.models.sequence_recommendation_model import SequenceRecommenderModel
 
 from data.datasets import USER_ENTRY_NAME
-
-
-class CosRecSequenceRepresentationLayer(SequenceRepresentationLayer):
-
-    def __init__(self,
-                 embedding_size: int,
-                 block_num: int,
-                 block_dim: List[int],
-                 fc_dim: int,
-                 activation_function: str,
-                 dropout: float):
-        super().__init__()
-
-        # TODO: why do we need the block_num parameter?
-        assert len(block_dim) == block_num
-
-        # build cnn block
-        block_dim.insert(0, 2 * embedding_size)  # adds first input dimension of first cnn block
-        # holds submodules in a list
-        self.cnnBlock = nn.ModuleList(CNNBlock(block_dim[i], block_dim[i + 1]) for i in range(block_num))
-        self.avg_pool = nn.AdaptiveAvgPool2d((1, 1))
-
-        self.cnn_out_dim = block_dim[-1]  # dimension of output of last cnn block
-
-        # dropout and fc layer
-        self.dropout = nn.Dropout(dropout)
-        self.fc1 = nn.Linear(self.cnn_out_dim, fc_dim)
-        self.activation_function = get_activation_layer(activation_function)
-
-    def forward(self, embedded_sequence: EmbeddedElementsSequence) -> SequenceRepresentation:
-        sequence = embedded_sequence.embedded_sequence
-        sequence_shape = sequence.size()
-
-        batch_size = sequence_shape[0]
-        max_sequence_length = sequence_shape[1]
-        # cast all item embeddings pairs against each other
-        item_i = torch.unsqueeze(sequence, 1)  # (N, 1, S, D)
-        item_i = item_i.repeat(1, max_sequence_length, 1, 1)  # (N, S, S, D)
-        item_j = torch.unsqueeze(sequence, 2)  # (N, S, 1, D)
-        item_j = item_j.repeat(1, 1, max_sequence_length, 1)  # (N, S, S, D)
-        all_embed = torch.cat([item_i, item_j], 3)  # (N, S, S, 2*D)
-        out = all_embed.permute(0, 3, 1, 2)  # (N, 2 * D, S, S)
-
-        # 2D CNN
-        for cnn_block in self.cnnBlock:
-            out = cnn_block(out)
-
-        out = self.avg_pool(out).reshape(batch_size, self.cnn_out_dim)  # (N, C_O)
-        out = out.squeeze(-1).squeeze(-1)
-
-        # apply fc and dropout
-        out = self.activation_function(self.fc1(out))  # (N, F_D)
-        representation = self.dropout(out)
-
-        return SequenceRepresentation(representation)
 
 
 class CosRecModel(SequenceRecommenderModel):
@@ -104,26 +48,16 @@
                                                             embedding_size=embed_dim,
                                                             pooling_type=embedding_pooling_type)
 
-<<<<<<< HEAD
-        seq_rep_layer = CosRecSequenceRepresentationLayer(embed_dim, block_num, block_dim, fc_dim, activation_function,
-                                                          dropout)
-        mod_layer = UserEmbeddingConcatModifier(user_vocab_size, embed_dim) if user_present else IdentitySequenceRepresentationModifierLayer()
-=======
         seq_rep_layer = CosRecSequenceRepresentationComponent(embed_dim, block_num, block_dim, fc_dim, activation_function,
                                                               dropout)
         if user_present:
             mod_layer = UserEmbeddingConcatModifier(user_vocab_size, embed_dim)
         else:
             mod_layer = IdentitySequenceRepresentationModifierLayer()
->>>>>>> e67a115f
 
         representation_size = fc_dim + embed_dim if user_present else fc_dim
 
-<<<<<<< HEAD
-        projection_layer = CaserProjectionLayer(item_vocab_size, repesentation_size)
-=======
         projection_layer = SparseProjectionComponent(item_vocab_size, representation_size)
->>>>>>> e67a115f
 
         super().__init__(item_embedding, seq_rep_layer, mod_layer, projection_layer)
 
@@ -131,27 +65,4 @@
         item_embedding.elements_embedding.get_weight().data.normal_(0, 1.0 / embed_dim)
 
     def optional_metadata_keys(self) -> List[str]:
-        return [USER_ENTRY_NAME]
-
-
-class CNNBlock(nn.Module):
-    """
-    CNN block with two layers.
-    """
-
-    def __init__(self,
-                 input_dim: int,
-                 output_dim: int
-                 ):
-        super().__init__()
-        self.conv1 = nn.Conv2d(input_dim, output_dim, kernel_size=1)
-        self.conv2 = nn.Conv2d(output_dim, output_dim, kernel_size=3, stride=1)
-        self.relu = nn.ReLU()
-        self.batch_norm1 = nn.BatchNorm2d(output_dim)
-        self.batch_norm2 = nn.BatchNorm2d(output_dim)
-
-    def forward(self,
-                x: torch.Tensor
-                ) -> torch.Tensor:
-        out = self.relu(self.batch_norm1(self.conv1(x)))
-        return self.relu(self.batch_norm2(self.conv2(out)))+        return [USER_ENTRY_NAME]