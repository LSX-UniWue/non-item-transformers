from typing import List

<<<<<<< HEAD
from asme.models.common.components.representation_modifier.user_embedding_concat_modifier import \
    UserEmbeddingConcatModifier
from asme.models.common.components.projection.sparse_projection_component import SparseProjectionComponent
from asme.models.common.components.representations.sequence_embedding import SequenceElementsEmbeddingComponent
from asme.models.common.layers.layers import IdentitySequenceRepresentationModifierLayer
from asme.models.cosrec.components import CosRecSequenceRepresentationComponent
from asme.models.sequence_recommendation_model import SequenceRecommenderModel

from data.datasets import USER_ENTRY_NAME


class CosRecModel(SequenceRecommenderModel):
    """
    A 2D CNN for sequential Recommendation.
    Based on paper "CosRec: 2D Convolutional Neural Networks for Sequential Recommendation" which can be found at
    https://dl.acm.org/doi/10.1145/3357384.3358113.
    Original code used for this model is available at: https://github.com/zzxslp/CosRec.

    Args:
        user_vocab_size: number of users.
        item_vocab_size: number of items.
        max_seq_length: length of sequence, Markov order.
        embed_dim: dimensions for user and item embeddings. (latent dimension in paper)
        block_num: number of cnn blocks. (convolutional layers??)
        block_dim: the dimensions for each block. len(block_dim)==block_num -> List
        fc_dim: dimension of the first fc layer, mainly for dimension reduction after CNN.
        activation_function: type of activation functions (string) to use for the output fcn
        dropout: dropout ratio.
    """
=======
from asme.models.caser.caser_model import UserEmbeddingConcatModifier, CaserProjectionLayer
from asme.models.common.components.sequence_embedding import SequenceElementsEmbeddingComponent
from asme.models.common.layers.data.sequence import EmbeddedElementsSequence, SequenceRepresentation
from asme.models.common.layers.layers import IdentitySequenceRepresentationModifierLayer
from asme.models.common.layers.util_layers import get_activation_layer
from asme.models.sequence_recommendation_model import SequenceRecommenderModel, SequenceRepresentationLayer

from data.datasets import USER_ENTRY_NAME


class CosRecSequenceRepresentationLayer(SequenceRepresentationLayer):
>>>>>>> 6951c2c9

    def __init__(self,
                 embedding_size: int,
                 block_num: int,
                 block_dim: List[int],
                 fc_dim: int,
                 activation_function: str,
<<<<<<< HEAD
                 dropout: float,
                 embedding_pooling_type: str = None
                 ):
        user_present = user_vocab_size != 0

        item_embedding = SequenceElementsEmbeddingComponent(vocabulary_size=item_vocab_size,
                                                            embedding_size=embed_dim,
                                                            pooling_type=embedding_pooling_type)

        seq_rep_layer = CosRecSequenceRepresentationComponent(embed_dim, block_num, block_dim, fc_dim, activation_function,
                                                              dropout)
        mod_layer = UserEmbeddingConcatModifier(user_vocab_size, embed_dim) if user_present else IdentitySequenceRepresentationModifierLayer()

        repesentation_size = fc_dim + embed_dim if user_present else fc_dim
=======
                 dropout: float):
        super().__init__()

        # TODO: why do we need the block_num parameter?
        assert len(block_dim) == block_num

        # build cnn block
        block_dim.insert(0, 2 * embedding_size)  # adds first input dimension of first cnn block
        # holds submodules in a list
        self.cnnBlock = nn.ModuleList(CNNBlock(block_dim[i], block_dim[i + 1]) for i in range(block_num))
        self.avg_pool = nn.AdaptiveAvgPool2d((1, 1))

        self.cnn_out_dim = block_dim[-1]  # dimension of output of last cnn block

        # dropout and fc layer
        self.dropout = nn.Dropout(dropout)
        self.fc1 = nn.Linear(self.cnn_out_dim, fc_dim)
        self.activation_function = get_activation_layer(activation_function)

    def forward(self, embedded_sequence: EmbeddedElementsSequence) -> SequenceRepresentation:
        sequence = embedded_sequence.embedded_sequence
        sequence_shape = sequence.size()

        batch_size = sequence_shape[0]
        max_sequence_length = sequence_shape[1]
        # cast all item embeddings pairs against each other
        item_i = torch.unsqueeze(sequence, 1)  # (N, 1, S, D)
        item_i = item_i.repeat(1, max_sequence_length, 1, 1)  # (N, S, S, D)
        item_j = torch.unsqueeze(sequence, 2)  # (N, S, 1, D)
        item_j = item_j.repeat(1, 1, max_sequence_length, 1)  # (N, S, S, D)
        all_embed = torch.cat([item_i, item_j], 3)  # (N, S, S, 2*D)
        out = all_embed.permute(0, 3, 1, 2)  # (N, 2 * D, S, S)

        # 2D CNN
        for cnn_block in self.cnnBlock:
            out = cnn_block(out)
>>>>>>> 6951c2c9

        projection_layer = SparseProjectionComponent(item_vocab_size, repesentation_size)

<<<<<<< HEAD
        super().__init__(item_embedding, seq_rep_layer, mod_layer, projection_layer)

        # user and item embeddings
        item_embedding.elements_embedding.get_weight().data.normal_(0, 1.0 / embed_dim)

    def optional_metadata_keys(self) -> List[str]:
        return [USER_ENTRY_NAME]
=======
        # apply fc and dropout
        out = self.activation_function(self.fc1(out))  # (N, F_D)
        representation = self.dropout(out)

        return SequenceRepresentation(representation)


class CosRecModel(SequenceRecommenderModel):
    """
    A 2D CNN for sequential Recommendation.
    Based on paper "CosRec: 2D Convolutional Neural Networks for Sequential Recommendation" which can be found at
    https://dl.acm.org/doi/10.1145/3357384.3358113.
    Original code used for this model is available at: https://github.com/zzxslp/CosRec.

    Args:
        user_vocab_size: number of users.
        item_vocab_size: number of items.
        max_seq_length: length of sequence, Markov order.
        embed_dim: dimensions for user and item embeddings. (latent dimension in paper)
        block_num: number of cnn blocks. (convolutional layers??)
        block_dim: the dimensions for each block. len(block_dim)==block_num -> List
        fc_dim: dimension of the first fc layer, mainly for dimension reduction after CNN.
        activation_function: type of activation functions (string) to use for the output fcn
        dropout: dropout ratio.
    """

    def __init__(self,
                 user_vocab_size: int,
                 item_vocab_size: int,
                 max_seq_length: int,
                 embed_dim: int,
                 block_num: int,
                 block_dim: List[int],
                 fc_dim: int,
                 activation_function: str,
                 dropout: float,
                 embedding_pooling_type: str = None
                 ):
        user_present = user_vocab_size != 0

        item_embedding = SequenceElementsEmbeddingComponent(vocabulary_size=item_vocab_size,
                                                            embedding_size=embed_dim,
                                                            pooling_type=embedding_pooling_type)

        seq_rep_layer = CosRecSequenceRepresentationLayer(embed_dim, block_num, block_dim, fc_dim, activation_function,
                                                          dropout)
        mod_layer = UserEmbeddingConcatModifier(user_vocab_size, embed_dim) if user_present else IdentitySequenceRepresentationModifierLayer()

        repesentation_size = fc_dim + embed_dim if user_present else fc_dim

        projection_layer = CaserProjectionLayer(item_vocab_size, repesentation_size)

        super().__init__(item_embedding, seq_rep_layer, mod_layer, projection_layer)

        # user and item embeddings
        item_embedding.elements_embedding.get_weight().data.normal_(0, 1.0 / embed_dim)

    def optional_metadata_keys(self) -> List[str]:
        return [USER_ENTRY_NAME]


class CNNBlock(nn.Module):
    """
    CNN block with two layers.
    """

    def __init__(self,
                 input_dim: int,
                 output_dim: int
                 ):
        super().__init__()
        self.conv1 = nn.Conv2d(input_dim, output_dim, kernel_size=1)
        self.conv2 = nn.Conv2d(output_dim, output_dim, kernel_size=3, stride=1)
        self.relu = nn.ReLU()
        self.batch_norm1 = nn.BatchNorm2d(output_dim)
        self.batch_norm2 = nn.BatchNorm2d(output_dim)

    def forward(self,
                x: torch.Tensor
                ) -> torch.Tensor:
        out = self.relu(self.batch_norm1(self.conv1(x)))
        return self.relu(self.batch_norm2(self.conv2(out)))
>>>>>>> 6951c2c9
<|MERGE_RESOLUTION|>--- conflicted
+++ resolved
@@ -1,36 +1,7 @@
+import torch
+import torch.nn as nn
 from typing import List
 
-<<<<<<< HEAD
-from asme.models.common.components.representation_modifier.user_embedding_concat_modifier import \
-    UserEmbeddingConcatModifier
-from asme.models.common.components.projection.sparse_projection_component import SparseProjectionComponent
-from asme.models.common.components.representations.sequence_embedding import SequenceElementsEmbeddingComponent
-from asme.models.common.layers.layers import IdentitySequenceRepresentationModifierLayer
-from asme.models.cosrec.components import CosRecSequenceRepresentationComponent
-from asme.models.sequence_recommendation_model import SequenceRecommenderModel
-
-from data.datasets import USER_ENTRY_NAME
-
-
-class CosRecModel(SequenceRecommenderModel):
-    """
-    A 2D CNN for sequential Recommendation.
-    Based on paper "CosRec: 2D Convolutional Neural Networks for Sequential Recommendation" which can be found at
-    https://dl.acm.org/doi/10.1145/3357384.3358113.
-    Original code used for this model is available at: https://github.com/zzxslp/CosRec.
-
-    Args:
-        user_vocab_size: number of users.
-        item_vocab_size: number of items.
-        max_seq_length: length of sequence, Markov order.
-        embed_dim: dimensions for user and item embeddings. (latent dimension in paper)
-        block_num: number of cnn blocks. (convolutional layers??)
-        block_dim: the dimensions for each block. len(block_dim)==block_num -> List
-        fc_dim: dimension of the first fc layer, mainly for dimension reduction after CNN.
-        activation_function: type of activation functions (string) to use for the output fcn
-        dropout: dropout ratio.
-    """
-=======
 from asme.models.caser.caser_model import UserEmbeddingConcatModifier, CaserProjectionLayer
 from asme.models.common.components.sequence_embedding import SequenceElementsEmbeddingComponent
 from asme.models.common.layers.data.sequence import EmbeddedElementsSequence, SequenceRepresentation
@@ -42,7 +13,6 @@
 
 
 class CosRecSequenceRepresentationLayer(SequenceRepresentationLayer):
->>>>>>> 6951c2c9
 
     def __init__(self,
                  embedding_size: int,
@@ -50,22 +20,6 @@
                  block_dim: List[int],
                  fc_dim: int,
                  activation_function: str,
-<<<<<<< HEAD
-                 dropout: float,
-                 embedding_pooling_type: str = None
-                 ):
-        user_present = user_vocab_size != 0
-
-        item_embedding = SequenceElementsEmbeddingComponent(vocabulary_size=item_vocab_size,
-                                                            embedding_size=embed_dim,
-                                                            pooling_type=embedding_pooling_type)
-
-        seq_rep_layer = CosRecSequenceRepresentationComponent(embed_dim, block_num, block_dim, fc_dim, activation_function,
-                                                              dropout)
-        mod_layer = UserEmbeddingConcatModifier(user_vocab_size, embed_dim) if user_present else IdentitySequenceRepresentationModifierLayer()
-
-        repesentation_size = fc_dim + embed_dim if user_present else fc_dim
-=======
                  dropout: float):
         super().__init__()
 
@@ -102,19 +56,10 @@
         # 2D CNN
         for cnn_block in self.cnnBlock:
             out = cnn_block(out)
->>>>>>> 6951c2c9
 
-        projection_layer = SparseProjectionComponent(item_vocab_size, repesentation_size)
+        out = self.avg_pool(out).reshape(batch_size, self.cnn_out_dim)  # (N, C_O)
+        out = out.squeeze(-1).squeeze(-1)
 
-<<<<<<< HEAD
-        super().__init__(item_embedding, seq_rep_layer, mod_layer, projection_layer)
-
-        # user and item embeddings
-        item_embedding.elements_embedding.get_weight().data.normal_(0, 1.0 / embed_dim)
-
-    def optional_metadata_keys(self) -> List[str]:
-        return [USER_ENTRY_NAME]
-=======
         # apply fc and dropout
         out = self.activation_function(self.fc1(out))  # (N, F_D)
         representation = self.dropout(out)
@@ -196,5 +141,4 @@
                 x: torch.Tensor
                 ) -> torch.Tensor:
         out = self.relu(self.batch_norm1(self.conv1(x)))
-        return self.relu(self.batch_norm2(self.conv2(out)))
->>>>>>> 6951c2c9
+        return self.relu(self.batch_norm2(self.conv2(out)))