import torch
import pytorch_lightning as pl
import torch.nn.functional as F

from typing import Tuple, List, Union, Dict

from torch import nn
from torch.optim.lr_scheduler import LambdaLR

from data.datasets import ITEM_SEQ_ENTRY_NAME, TARGET_ENTRY_NAME
from modules.util.module_util import get_padding_mask
from tokenization.tokenizer import Tokenizer
from models.bert4rec.bert4rec_model import BERT4RecModel

CROSS_ENTROPY_IGNORE_INDEX = -100


class BERT4RecModule(pl.LightningModule):

    def __init__(self,
                 model: BERT4RecModel,
                 mask_probability: float,
                 learning_rate: float,
                 beta_1: float,
                 beta_2: float,
                 weight_decay: float,
                 num_warmup_steps: int,
                 tokenizer: Tokenizer,
                 batch_first: bool,
                 metrics: torch.nn.ModuleDict
                 ):
        super().__init__()
        self.model = model

        self.mask_probability = mask_probability

        self.learning_rate = learning_rate
        self.beta_1 = beta_1
        self.beta_2 = beta_2
        self.weight_decay = weight_decay
        self.num_warmup_steps = num_warmup_steps

        self.tokenizer = tokenizer
        self.batch_first = batch_first
        self.metrics = metrics

    def training_step(self, batch, batch_idx):
        input_seq = batch[ITEM_SEQ_ENTRY_NAME]
        input_seq = _expand_sequence(inputs=input_seq, tokenizer=self.tokenizer, batch_first=self.batch_first)

        if self.batch_first:
            input_seq = input_seq.transpose(0, 1)

        # random mask some items
        # FIXME: paper quote: we also produce samples that only mask the last item
        # in the input sequences during training.
        # how? TODO: check code!
        input_seq, target = _mask_items(inputs=input_seq,
                                        tokenizer=self.tokenizer,
                                        mask_probability=self.mask_probability)
        # calc the padding mask
        padding_mask = get_padding_mask(tensor=input_seq,
                                        tokenizer=self.tokenizer,
                                        transposed=True)

        # call the model
        prediction_scores = self.model(input_seq, padding_mask=padding_mask)

        if len(input_seq.size()) > 2:
            pos_weight = torch.ones(len(self.tokenizer), dtype=torch.float, device=prediction_scores.device)
            pos_weight[self.tokenizer.get_special_token_ids()] = 0.0
            loss_func = nn.BCEWithLogitsLoss(pos_weight=pos_weight)
            # replace the -100 masking from the normal sequence token with the pad token
            # (which is set to be ignored, see pos_weights; padding token is a special token)
            target[target == CROSS_ENTROPY_IGNORE_INDEX] = self.tokenizer.pad_token_id
            # than convert the targets to a multi one hot encoding
            targets = torch.zeros(prediction_scores.size(), device=target.device).scatter_(2, target, 1.)
            targets = targets.squeeze(0)
            targets = targets.float()
            masked_lm_loss = loss_func(prediction_scores, targets)
        else:
            loss_func = nn.CrossEntropyLoss(ignore_index=CROSS_ENTROPY_IGNORE_INDEX)
            flatten_predictions = prediction_scores.view(-1, len(self.tokenizer))
            flatten_targets = torch.flatten(target)
            masked_lm_loss = loss_func(flatten_predictions, flatten_targets)

        return {
            'loss': masked_lm_loss
        }

    def validation_step(self, batch, batch_idx):
        # shorter to allow the masking token
        input_seq = _expand_sequence(inputs=batch[ITEM_SEQ_ENTRY_NAME],
                                     tokenizer=self.tokenizer,
                                     batch_first=self.batch_first)
        targets = batch[TARGET_ENTRY_NAME]

        # set the last non padding token to the mask token
        input_seq, target_mask = _add_mask_token_at_ending(input_seq, self.tokenizer)

        if self.batch_first:
            input_seq = input_seq.transpose(1, 0)
            target_mask = target_mask.transpose(1, 0)

        # after adding the mask token we can calculate the padding mask
        padding_mask = get_padding_mask(input_seq, self.tokenizer, transposed=True)

        # get predictions for all seq steps
        prediction = self.model(input_seq, padding_mask=padding_mask)
        # extract the relevant seq steps, where the mask was set
        prediction = prediction[target_mask]

        for name, metric in self.metrics.items():
            mask = None
            # when we have mulitple target per sequence step, we have to provide a mask for the paddings applied to
            # the target tensor
            if len(input_seq.size()) > 2:
                mask = ~ targets.eq(self.tokenizer.pad_token_id)
            step_value = metric(prediction, targets, mask=mask)
            self.log(name, step_value, prog_bar=True)

    # FIXME: copy paste code from sas rec module
    def validation_epoch_end(self, outputs: Union[Dict[str, torch.Tensor], List[Dict[str, torch.Tensor]]]) -> None:
        for name, metric in self.metrics.items():
            self.log(name, metric.compute(), prog_bar=True)

    def configure_optimizers(self):
        def _filter(name: str) -> bool:
            return name.endswith("bias") or 'norm1' in name or 'norm2' in name or 'layer_norm' in name

        decay_exclude = [parameter for name, parameter in self.named_parameters() if _filter(name)]
        decay_include = [parameter for name, parameter in self.named_parameters() if not _filter(name)]

        parameters = {'params': decay_exclude, 'weight_decay': 0.0},\
                     {'params': decay_include, 'weight_decay': self.weight_decay}
        optimizer = torch.optim.Adam(parameters,
                                     lr=self.learning_rate,
                                     betas=(self.beta_1, self.beta_2))

        if self.num_warmup_steps > 0:
            num_warmup_steps = self.num_warmup_steps

            def _learning_rate_scheduler(step: int) -> float:
                warmup_percent_done = step / num_warmup_steps
                # the learning rate should be reduce by step/warmup-step if in warmup-steps,
                # else the learning rate is fixed
                return min(1.0, warmup_percent_done)

            scheduler = LambdaLR(optimizer, _learning_rate_scheduler)

            schedulers = [
                {
                    'scheduler': scheduler,
                    'interval': 'step',
                    'strict': True,
                }
            ]
            return [optimizer], schedulers
        return optimizer


def _expand_sequence(inputs: torch.Tensor,
                     tokenizer: Tokenizer,
                     batch_first: bool = True
                     ) -> torch.Tensor:
    if tokenizer.pad_token is None:
        raise ValueError("This tokenizer does not have a padding token which is required for the BERT4Rec model.")
    input_shape = inputs.shape
    shape_addition_padding = (input_shape[0], 1)
    if not batch_first:
        shape_addition_padding = (1, input_shape[1])

    # generate a tensor with the addition seq step (filled with padding tokens)
    additional_padding = torch.full(shape_addition_padding, tokenizer.pad_token_id,
                                    dtype=inputs.dtype,
                                    device=inputs.device)
    if len(input_shape) > 2:
        additional_padding = additional_padding.repeat(1, input_shape[2]).unsqueeze(1)

    return torch.cat([inputs, additional_padding], dim=1 if batch_first else 0)


def _add_mask_token_at_ending(input_seq: torch.Tensor,
                              tokenizer: Tokenizer,
                              ) -> Tuple[torch.Tensor, torch.Tensor]:
    """ This methods adds the masking token at the position of the first padding token
        :return: the input_seq with the masking token,
    """
    input_seq = input_seq.clone()
    input_shape = input_seq.size()
    padding_input_to_use = input_seq
    if len(input_shape) > 2:
        padding_input_to_use = input_seq.max(dim=2).values
    padding_mask = get_padding_mask(padding_input_to_use, tokenizer, transposed=False)

    batch_size = input_shape[0]
    max_seq_length = input_shape[1]

    inverse_indices = torch.arange(start=max_seq_length,
                                   end=0,
                                   step=-1,
                                   device=input_seq.device).repeat([batch_size, 1])
    inverse_padding_positions = padding_mask * inverse_indices
    first_index = max_seq_length - inverse_padding_positions.max(dim=1).values
    target_mask = F.one_hot(first_index, max_seq_length).bool()
    input_seq[target_mask] = tokenizer.mask_token_id
    return input_seq, target_mask


# TODO: implement as collate function
def _mask_items(inputs: torch.Tensor,
                tokenizer: Tokenizer,
                mask_probability: float) -> Tuple[torch.Tensor, torch.Tensor]:
    """ Prepare masked items inputs/target for masked modeling. """

    if tokenizer.mask_token is None:
        raise ValueError(
            "This tokenizer does not have a mask item which is necessary for masked modeling."
        )

    target = inputs.clone()
    # we sample a few items in all sequences for the mask training
    device_to_use = inputs.device
    target_shape_to_use = target.shape[:2]
    probability_matrix = torch.full(size=target_shape_to_use,
                                    fill_value=mask_probability,
                                    device=device_to_use)
    special_tokens_mask = [
        tokenizer.get_special_tokens_mask(val, already_has_special_tokens=True) for val in inputs.tolist()
    ]
    probability_matrix.masked_fill_(torch.tensor(special_tokens_mask,
                                                 dtype=torch.bool,
                                                 device=device_to_use),
                                    value=0.0)
    if tokenizer.pad_token is not None:
        padding_tensor_to_use = target
        if len(target.size()) > 2:
            # we can use the max function to check if each entry is the padding token
            padding_tensor_to_use = target.max(dim=2).values

        padding_mask = padding_tensor_to_use.eq(tokenizer.pad_token_id)
        probability_matrix.masked_fill_(padding_mask, value=0.0)
    masked_indices = torch.bernoulli(probability_matrix).bool()
    # to compute loss on masked items, we set ignore index on the other positions
    target[~masked_indices] = CROSS_ENTROPY_IGNORE_INDEX

    # 80% of the time, we replace masked input items with mask item ([MASK])
    indices_replaced = torch.bernoulli(torch.full(target_shape_to_use, 0.8, device=device_to_use)).bool() & masked_indices
    inputs[indices_replaced] = tokenizer.mask_token_id

    # 10% of the time, we replace masked input items with random items
    indices_random = torch.bernoulli(torch.full(target_shape_to_use, 0.5,
                                                device=device_to_use)).bool() & masked_indices & ~indices_replaced
    random_words = torch.randint(len(tokenizer), target.shape, dtype=torch.long, device=device_to_use)
    inputs[indices_random] = random_words[indices_random]

    # the rest of the time (10% of the time) we keep the masked input tokens unchanged
<<<<<<< HEAD
    return inputs, target


def get_padding_mask(tensor: torch.Tensor,
                     tokenizer: Tokenizer,
                     transposed: bool = True,
                     inverse: bool = False) -> torch.Tensor:
    """
    generates the padding mask based on the tokenizer (by default batch first)
    :param tensor:
    :param tokenizer:
    :param transposed:
    :param inverse

    :return:
    """
    # the masking should be true where the padding token is set

    if len(tensor.size()) > 2:
        tensor = tensor.max(dim=2).values

    if inverse:
        padding_mask = tensor.ne(tokenizer.pad_token_id)
    else:
        padding_mask = tensor.eq(tokenizer.pad_token_id)

    if transposed:
        return padding_mask.transpose(0, 1)

    return padding_mask
=======
    return inputs, target
>>>>>>> 4f338202
<|MERGE_RESOLUTION|>--- conflicted
+++ resolved
@@ -255,37 +255,4 @@
     inputs[indices_random] = random_words[indices_random]
 
     # the rest of the time (10% of the time) we keep the masked input tokens unchanged
-<<<<<<< HEAD
-    return inputs, target
-
-
-def get_padding_mask(tensor: torch.Tensor,
-                     tokenizer: Tokenizer,
-                     transposed: bool = True,
-                     inverse: bool = False) -> torch.Tensor:
-    """
-    generates the padding mask based on the tokenizer (by default batch first)
-    :param tensor:
-    :param tokenizer:
-    :param transposed:
-    :param inverse
-
-    :return:
-    """
-    # the masking should be true where the padding token is set
-
-    if len(tensor.size()) > 2:
-        tensor = tensor.max(dim=2).values
-
-    if inverse:
-        padding_mask = tensor.ne(tokenizer.pad_token_id)
-    else:
-        padding_mask = tensor.eq(tokenizer.pad_token_id)
-
-    if transposed:
-        return padding_mask.transpose(0, 1)
-
-    return padding_mask
-=======
-    return inputs, target
->>>>>>> 4f338202
+    return inputs, target