--- conflicted
+++ resolved
@@ -215,12 +215,8 @@
     target = inputs.clone()
     # we sample a few items in all sequences for the mask training
     device_to_use = inputs.device
-<<<<<<< HEAD
     target_shape_to_use = target.shape[:2]
     probability_matrix = torch.full(size=target_shape_to_use,
-=======
-    probability_matrix = torch.full(size=target.shape,
->>>>>>> 5708803f
                                     fill_value=mask_probability,
                                     device=device_to_use)
     special_tokens_mask = [
@@ -243,19 +239,11 @@
     target[~masked_indices] = CROSS_ENTROPY_IGNORE_INDEX
 
     # 80% of the time, we replace masked input items with mask item ([MASK])
-<<<<<<< HEAD
     indices_replaced = torch.bernoulli(torch.full(target_shape_to_use, 0.8, device=device_to_use)).bool() & masked_indices
     inputs[indices_replaced] = tokenizer.mask_token_id
 
     # 10% of the time, we replace masked input items with random items
     indices_random = torch.bernoulli(torch.full(target_shape_to_use, 0.5,
-=======
-    indices_replaced = torch.bernoulli(torch.full(target.shape, 0.8, device=device_to_use)).bool() & masked_indices
-    inputs[indices_replaced] = tokenizer.mask_token_id
-
-    # 10% of the time, we replace masked input items with random items
-    indices_random = torch.bernoulli(torch.full(target.shape, 0.5,
->>>>>>> 5708803f
                                                 device=device_to_use)).bool() & masked_indices & ~indices_replaced
     random_words = torch.randint(len(tokenizer), target.shape, dtype=torch.long, device=device_to_use)
     inputs[indices_random] = random_words[indices_random]
