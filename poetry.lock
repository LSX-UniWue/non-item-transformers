--- conflicted
+++ resolved
@@ -165,7 +165,6 @@
 python-versions = ">=2.7, !=3.0.*, !=3.1.*, !=3.2.*, !=3.3.*, !=3.4.*"
 
 [[package]]
-<<<<<<< HEAD
 name = "configparser"
 version = "5.0.1"
 description = "Updated configparser from Python 3.8 for Python 2.6+."
@@ -178,14 +177,9 @@
 testing = ["pytest (>=3.5,!=3.7.3)", "pytest-checkdocs (>=1.2.3)", "pytest-flake8", "pytest-cov", "jaraco.test (>=3.2.0)", "pytest-black (>=0.3.7)", "pytest-mypy"]
 
 [[package]]
-name = "cryptography"
-version = "3.3.1"
-description = "cryptography is a package which provides cryptographic recipes and primitives to Python developers."
-=======
 name = "colorlog"
 version = "4.7.2"
 description = "Log formatting with colors!"
->>>>>>> e59b1fbb
 category = "main"
 optional = false
 python-versions = "*"
@@ -641,21 +635,20 @@
 test = ["pytest (>=4.0.2)", "pytest-xdist", "hypothesis (>=3.58)"]
 
 [[package]]
-<<<<<<< HEAD
 name = "pathtools"
 version = "0.1.2"
 description = "File system general utilities"
 category = "main"
 optional = false
 python-versions = "*"
-=======
+
+[[package]]
 name = "pbr"
 version = "5.5.1"
 description = "Python Build Reasonableness"
 category = "main"
 optional = false
 python-versions = ">=2.6"
->>>>>>> e59b1fbb
 
 [[package]]
 name = "pillow"
@@ -1092,25 +1085,24 @@
 python-versions = ">=3.5"
 
 [[package]]
-<<<<<<< HEAD
+name = "stevedore"
+version = "3.3.0"
+description = "Manage dynamic plugins for Python applications"
+category = "main"
+optional = false
+python-versions = ">=3.6"
+
+[package.dependencies]
+importlib-metadata = {version = ">=1.7.0", markers = "python_version < \"3.8\""}
+pbr = ">=2.0.0,<2.1.0 || >2.1.0"
+
+[[package]]
 name = "subprocess32"
 version = "3.5.4"
 description = "A backport of the subprocess module from Python 3 for use on 2.x."
 category = "main"
 optional = false
 python-versions = ">=2.6, !=3.0.*, !=3.1.*, !=3.2.*, <4"
-=======
-name = "stevedore"
-version = "3.3.0"
-description = "Manage dynamic plugins for Python applications"
-category = "main"
-optional = false
-python-versions = ">=3.6"
-
-[package.dependencies]
-importlib-metadata = {version = ">=1.7.0", markers = "python_version < \"3.8\""}
-pbr = ">=2.0.0,<2.1.0 || >2.1.0"
->>>>>>> e59b1fbb
 
 [[package]]
 name = "tabulate"
@@ -1258,7 +1250,6 @@
 testing = ["pytest", "pytest-cover", "coverage (>=5.0)"]
 
 [[package]]
-<<<<<<< HEAD
 name = "wandb"
 version = "0.10.19"
 description = "A CLI and library for interacting with the Weights and Biases API."
@@ -1289,14 +1280,14 @@
 grpc = ["grpcio (==1.27.2)"]
 kubeflow = ["kubernetes", "minio", "google-cloud-storage", "sh"]
 media = ["numpy", "moviepy", "pillow", "bokeh", "soundfile", "plotly"]
-=======
+
+[[package]]
 name = "wcwidth"
 version = "0.2.5"
 description = "Measures the displayed width of unicode strings in a terminal"
 category = "main"
 optional = false
 python-versions = "*"
->>>>>>> e59b1fbb
 
 [[package]]
 name = "websocket-client"
@@ -1348,13 +1339,8 @@
 
 [metadata]
 lock-version = "1.1"
-<<<<<<< HEAD
 python-versions = ">=3.7,<4"
 content-hash = "1c40b97cad5c01d05b0d31f6282500e254fccf3faf38499b9ccc5eb1e961c957"
-=======
-python-versions = ">=3.7"
-content-hash = "114d5956ea1341be1466f2a7c05a223038125ceb21f7ebdb67a479460c94b2d8"
->>>>>>> e59b1fbb
 
 [metadata.files]
 absl-py = [
@@ -1408,7 +1394,6 @@
     {file = "certifi-2020.12.5-py2.py3-none-any.whl", hash = "sha256:719a74fb9e33b9bd44cc7f3a8d94bc35e4049deebe19ba7d8e108280cfd59830"},
     {file = "certifi-2020.12.5.tar.gz", hash = "sha256:1a4995114262bffbc2413b159f2a1a480c969de6e6eb13ee966d470af86af59c"},
 ]
-<<<<<<< HEAD
 cffi = [
     {file = "cffi-1.14.4-cp27-cp27m-macosx_10_9_x86_64.whl", hash = "sha256:ebb253464a5d0482b191274f1c8bf00e33f7e0b9c66405fbffc61ed2c839c775"},
     {file = "cffi-1.14.4-cp27-cp27m-manylinux1_i686.whl", hash = "sha256:2c24d61263f511551f740d1a065eb0212db1dbbbbd241db758f5244281590c06"},
@@ -1448,8 +1433,6 @@
     {file = "cffi-1.14.4-cp39-cp39-win_amd64.whl", hash = "sha256:f032b34669220030f905152045dfa27741ce1a6db3324a5bc0b96b6c7420c87b"},
     {file = "cffi-1.14.4.tar.gz", hash = "sha256:1a465cbe98a7fd391d47dce4b8f7e5b921e6cd805ef421d04f5f66ba8f06086c"},
 ]
-=======
->>>>>>> e59b1fbb
 chardet = [
     {file = "chardet-4.0.0-py2.py3-none-any.whl", hash = "sha256:f864054d66fd9118f2e67044ac8981a54775ec5b67aed0441892edb553d21da5"},
     {file = "chardet-4.0.0.tar.gz", hash = "sha256:0d6f53a15db4120f2b08c94f11e7d93d2c911ee118b6b30a04ec3ee8310179fa"},
@@ -1478,7 +1461,9 @@
     {file = "colorama-0.4.4-py2.py3-none-any.whl", hash = "sha256:9f47eda37229f68eee03b24b9748937c7dc3868f906e8ba69fbcbdd3bc5dc3e2"},
     {file = "colorama-0.4.4.tar.gz", hash = "sha256:5941b2b48a20143d2267e95b1c2a7603ce057ee39fd88e7329b0c292aa16869b"},
 ]
-<<<<<<< HEAD
+colorlog = [
+    {file = "colorlog-4.7.2-py2.py3-none-any.whl", hash = "sha256:0a9dcdba6cab68e8a768448b418a858d73c52b37b6e8dea2568296faece393bd"},
+    {file = "colorlog-4.7.2.tar.gz", hash = "sha256:18d05b616438a75762d7d214b9ec3b05d274466c9f3ddd92807e755840c88251"},
 configparser = [
     {file = "configparser-5.0.1-py3-none-any.whl", hash = "sha256:08e8a59ef1817ac4ed810bb8e17d049566dd6e024e7566f6285c756db2bb4ff8"},
     {file = "configparser-5.0.1.tar.gz", hash = "sha256:005c3b102c96f4be9b8f40dafbd4997db003d07d1caa19f37808be8031475f2a"},
@@ -1498,11 +1483,6 @@
     {file = "cryptography-3.3.1-cp36-abi3-win32.whl", hash = "sha256:b4890d5fb9b7a23e3bf8abf5a8a7da8e228f1e97dc96b30b95685df840b6914a"},
     {file = "cryptography-3.3.1-cp36-abi3-win_amd64.whl", hash = "sha256:0e85aaae861d0485eb5a79d33226dd6248d2a9f133b81532c8f5aae37de10ff7"},
     {file = "cryptography-3.3.1.tar.gz", hash = "sha256:7e177e4bea2de937a584b13645cab32f25e3d96fc0bc4a4cf99c27dc77682be6"},
-=======
-colorlog = [
-    {file = "colorlog-4.7.2-py2.py3-none-any.whl", hash = "sha256:0a9dcdba6cab68e8a768448b418a858d73c52b37b6e8dea2568296faece393bd"},
-    {file = "colorlog-4.7.2.tar.gz", hash = "sha256:18d05b616438a75762d7d214b9ec3b05d274466c9f3ddd92807e755840c88251"},
->>>>>>> e59b1fbb
 ]
 databricks-cli = [
     {file = "databricks-cli-0.14.2.tar.gz", hash = "sha256:9e956f0efb7aad100d9963f223db986392cf2dc3e9922f2f83e55d372e84ef16"},
@@ -1844,14 +1824,12 @@
     {file = "pandas-1.1.5-cp39-cp39-win_amd64.whl", hash = "sha256:edda9bacc3843dfbeebaf7a701763e68e741b08fccb889c003b0a52f0ee95782"},
     {file = "pandas-1.1.5.tar.gz", hash = "sha256:f10fc41ee3c75a474d3bdf68d396f10782d013d7f67db99c0efbfd0acb99701b"},
 ]
-<<<<<<< HEAD
 pathtools = [
     {file = "pathtools-0.1.2.tar.gz", hash = "sha256:7c35c5421a39bb82e58018febd90e3b6e5db34c5443aaaf742b3f33d4655f1c0"},
-=======
+]
 pbr = [
     {file = "pbr-5.5.1-py2.py3-none-any.whl", hash = "sha256:b236cde0ac9a6aedd5e3c34517b423cd4fd97ef723849da6b0d2231142d89c00"},
     {file = "pbr-5.5.1.tar.gz", hash = "sha256:5fad80b613c402d5b7df7bd84812548b2a61e9977387a80a5fc5c396492b13c9"},
->>>>>>> e59b1fbb
 ]
 pillow = [
     {file = "Pillow-8.1.0-cp36-cp36m-macosx_10_10_x86_64.whl", hash = "sha256:d355502dce85ade85a2511b40b4c61a128902f246504f7de29bbeec1ae27933a"},
@@ -2181,16 +2159,14 @@
     {file = "sqlparse-0.4.1-py3-none-any.whl", hash = "sha256:017cde379adbd6a1f15a61873f43e8274179378e95ef3fede90b5aa64d304ed0"},
     {file = "sqlparse-0.4.1.tar.gz", hash = "sha256:0f91fd2e829c44362cbcfab3e9ae12e22badaa8a29ad5ff599f9ec109f0454e8"},
 ]
-<<<<<<< HEAD
 subprocess32 = [
     {file = "subprocess32-3.5.4-cp27-cp27m-macosx_10_6_intel.whl", hash = "sha256:88e37c1aac5388df41cc8a8456bb49ebffd321a3ad4d70358e3518176de3a56b"},
     {file = "subprocess32-3.5.4-cp27-cp27mu-manylinux2014_x86_64.whl", hash = "sha256:e45d985aef903c5b7444d34350b05da91a9e0ea015415ab45a21212786c649d0"},
     {file = "subprocess32-3.5.4.tar.gz", hash = "sha256:eb2937c80497978d181efa1b839ec2d9622cf9600a039a79d0e108d1f9aec79d"},
-=======
+]
 stevedore = [
     {file = "stevedore-3.3.0-py3-none-any.whl", hash = "sha256:50d7b78fbaf0d04cd62411188fa7eedcb03eb7f4c4b37005615ceebe582aa82a"},
     {file = "stevedore-3.3.0.tar.gz", hash = "sha256:3a5bbd0652bf552748871eaa73a4a8dc2899786bc497a2aa1fcb4dcdb0debeee"},
->>>>>>> e59b1fbb
 ]
 tabulate = [
     {file = "tabulate-0.8.9-py3-none-any.whl", hash = "sha256:d7c013fe7abbc5e491394e10fa845f8f32fe54f8dc60c6622c6cf482d25d47e4"},
@@ -2255,15 +2231,13 @@
     {file = "waitress-1.4.4-py2.py3-none-any.whl", hash = "sha256:3d633e78149eb83b60a07dfabb35579c29aac2d24bb803c18b26fb2ab1a584db"},
     {file = "waitress-1.4.4.tar.gz", hash = "sha256:1bb436508a7487ac6cb097ae7a7fe5413aefca610550baf58f0940e51ecfb261"},
 ]
-<<<<<<< HEAD
+wcwidth = [
+    {file = "wcwidth-0.2.5-py2.py3-none-any.whl", hash = "sha256:beb4802a9cebb9144e99086eff703a642a13d6a0052920003a230f3294bbe784"},
+    {file = "wcwidth-0.2.5.tar.gz", hash = "sha256:c4d647b99872929fdb7bdcaa4fbe7f01413ed3d98077df798530e5b04f116c83"},
+]
 wandb = [
     {file = "wandb-0.10.19-py2.py3-none-any.whl", hash = "sha256:6be23c10fb18773621f5b0d2372b0db58f993cba7c81c9b090368fa15873a8c9"},
     {file = "wandb-0.10.19.tar.gz", hash = "sha256:c308cd478b9a7e26be50524e9dd7cc348068411fac273ea9710f7999ab66a046"},
-=======
-wcwidth = [
-    {file = "wcwidth-0.2.5-py2.py3-none-any.whl", hash = "sha256:beb4802a9cebb9144e99086eff703a642a13d6a0052920003a230f3294bbe784"},
-    {file = "wcwidth-0.2.5.tar.gz", hash = "sha256:c4d647b99872929fdb7bdcaa4fbe7f01413ed3d98077df798530e5b04f116c83"},
->>>>>>> e59b1fbb
 ]
 websocket-client = [
     {file = "websocket_client-0.57.0-py2.py3-none-any.whl", hash = "sha256:0fc45c961324d79c781bab301359d5a1b00b13ad1b10415a4780229ef71a5549"},
