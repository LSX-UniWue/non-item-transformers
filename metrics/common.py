import torch


def get_true_positives(prediction: torch.Tensor,
                       positive_item_mask: torch.Tensor,
                       k: int,
                       metric_mask: torch.Tensor
                       ) -> torch.Tensor:
    """
    returns the mask of which items are relevant
    :param prediction:
    :param positive_item_mask:
    :param k:
    :param metric_mask:
    :return:
    """
    # here we mask the padding tokens with the lowest possible value
    prediction = prediction.masked_fill(metric_mask == 0, torch.finfo(torch.float).min)

    # get the indices of the top k predictions
    predicted_id = torch.argsort(prediction, descending=True)

    # limit the prediction to the top k
    predicted_id = predicted_id[:, :k]

    # select the mask for each of the indices, this is than the tp
    return positive_item_mask.gather(1, predicted_id)


def get_true_positive_count(prediction: torch.Tensor,
                            positive_item_mask: torch.Tensor,
                            k: int,
                            metrics_mask: torch.Tensor
                            ) -> torch.Tensor:
    """
    returns the number of true positives for
    :param k: k for the @k metric
    :param prediction: the prediction logits :math`(N, I)`
    :param positive_item_mask: a mask where 1 at position i indicates that the item at index i is relevant :math`(N, I)`
    :param metrics_mask: the metrics mask
    :return: the number of true positives (N)
    """
    tp = get_true_positives(prediction, positive_item_mask, k, metrics_mask)
    return tp.sum(1)  # get the total number of positive items


def calc_recall(prediction: torch.Tensor,
                positive_item_mask: torch.Tensor,
                k: int,
                metric_mask: torch.Tensor
                ) -> torch.Tensor:
    """
    calcs the recall given the predictions and postive item mask
    :param positive_item_mask: a mask, where 1 at index i indicates that item i in predictions is relevant
    :param prediction: the prediction logits :math`(N, I)
    :param k: the k
    :param metric_mask: the metrics mask
    :return: the recall :math`(N)`

    where N is the batch size and I the number of items to consider
    """
    tp = get_true_positive_count(prediction, positive_item_mask, k, metric_mask)
    all_relevant_items = positive_item_mask.sum(dim=1)
    recall = tp / all_relevant_items
    # maybe there are no relevant items
    recall[torch.isnan(recall)] = 0
    return recall


def calc_precision(prediction: torch.Tensor,
                   positive_item_mask: torch.Tensor,
                   k: int,
                   metric_mask: torch.Tensor
                   ) -> torch.Tensor:
    """
    calcs the precision given the predictions and positive item mask
    :param positive_item_mask: a mask, where 1 at index i indicates that item i in predictions is relevant
    :param prediction: the prediction logits :math`(N, I)
    :param k: the k
    :param metric_mask: the metrics mask
    :return: the precision :math`(N)`

    where N is the batch size and I the number of items to consider
    """

    tp = get_true_positive_count(prediction, positive_item_mask, k, metric_mask)
    return tp / k


def _build_dcg_values(end: int,
                      batch_size: int
                      ) -> torch.Tensor:
    range = torch.arange(2, end + 2).to(dtype=torch.float)

    dcg_values = 1 / torch.log2(range)
    return dcg_values.unsqueeze(0).repeat(batch_size, 1)


def calc_ndcg(prediction: torch.Tensor,
              positive_item_mask: torch.Tensor,
              k: int,
              metric_mask: torch.Tensor
              ) -> torch.Tensor:
    """
    calculates the NDCG given the predictions and positive item mask
    :param positive_item_mask: a mask, where 1 at index i indicates that item i in predictions is relevant
    :param prediction: the prediction logits :math`(N, I)
    :param k: the k
    :return: the ndcg :math`(N)`

    where N is the batch size and I the number of items to consider
    """

    dcg = calc_dcg(prediction, positive_item_mask, k, metric_mask)

    idcg_all = _build_dcg_values(k, positive_item_mask.size()[0]).to(prediction.device)

    # sum all relevant items per batch
    number_relevant_items = positive_item_mask.sum(dim=1).to(dtype=torch.int64)
    # restrict them to k, there could be more
    number_relevant_items = torch.where(number_relevant_items <= k, number_relevant_items, k)
    number_relevant_items = number_relevant_items.unsqueeze(1).repeat(1, k)
    # only use calculated values of the dcg that are lt than the max relevant items
    relevant_mask = torch.arange(0, k).type_as(prediction).lt(number_relevant_items)
    idcg = idcg_all * relevant_mask

    ndcg = dcg / idcg.sum(dim=1)
    ndcg[torch.isnan(ndcg)] = 0
    return ndcg


def calc_dcg(prediction: torch.Tensor,
             positive_item_mask: torch.Tensor,
             k: int,
             metric_mask: torch.Tensor
             ) -> torch.Tensor:
    """
    calculates the DCG of the prediction given the positive item mask and k
    :param metric_mask: the metric mask to
    :param prediction: the prediction (N, I)
    :param positive_item_mask: the positive item mask (N, I)
    :param k: the k
    :return: the dcg (N)

    where N is the batch size and I the number of items
    """
    device = prediction.device

<<<<<<< HEAD
    tp = get_true_positives(prediction, positive_item_mask, k, metric_mask)
    dcg_values = _build_dcg_values(k, positive_item_mask.size()[0]).to(device=device)
    dcg = dcg_values * tp * metric_mask
=======
    tp = get_true_positives(prediction, positive_item_mask, k)

    num_items = min(k, prediction.size()[1])

    dcg_values = _build_dcg_values(num_items, positive_item_mask.size()[0]).to(device=device)
    dcg = dcg_values * tp
>>>>>>> e59b1fbb
    return dcg.sum(dim=1)<|MERGE_RESOLUTION|>--- conflicted
+++ resolved
@@ -146,16 +146,10 @@
     """
     device = prediction.device
 
-<<<<<<< HEAD
     tp = get_true_positives(prediction, positive_item_mask, k, metric_mask)
-    dcg_values = _build_dcg_values(k, positive_item_mask.size()[0]).to(device=device)
-    dcg = dcg_values * tp * metric_mask
-=======
-    tp = get_true_positives(prediction, positive_item_mask, k)
 
     num_items = min(k, prediction.size()[1])
 
     dcg_values = _build_dcg_values(num_items, positive_item_mask.size()[0]).to(device=device)
-    dcg = dcg_values * tp
->>>>>>> e59b1fbb
+    dcg = dcg_values * tp * metric_mask
     return dcg.sum(dim=1)