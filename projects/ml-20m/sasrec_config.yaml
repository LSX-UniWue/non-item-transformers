parser: &parser
  item_column_name: title
loader: &loader
  batch_size: 64
  max_seq_length: 200
  num_workers: 4
datasets:
  test:
    dataset:
      csv_file: /scratch/jane-doe-framework/datasets/ml-20m/ml-20m.csv
      csv_file_index: /scratch/jane-doe-framework/datasets/ml-20m/ml-20m.idx
      parser: *parser
      nip_index_file: /scratch/jane-doe-framework/datasets/ml-20m/test.loo.idx
    loader: *loader
  train:
    dataset:
      csv_file: /scratch/jane-doe-framework/datasets/ml-20m/ml-20m.csv
      csv_file_index: /scratch/jane-doe-framework/datasets/ml-20m/ml-20m.idx
      truncated_seq_index_file: /scratch/jane-doe-framework/datasets/ml-20m/valid.loo.idx
      parser: *parser
    loader: *loader
  validation:
    dataset:
      csv_file: /scratch/jane-doe-framework/datasets/ml-20m/ml-20m.csv
      csv_file_index: /scratch/jane-doe-framework/datasets/ml-20m/ml-20m.idx
      nip_index_file: /scratch/jane-doe-framework/datasets/ml-20m/valid.loo.idx
      parser: *parser
    loader: *loader
model:
  item_vocab_size: 18340
  max_seq_length: 200
  num_transformer_heads: 2
  num_transformer_layers: 2
  transformer_hidden_size: 64
  transformer_dropout: 0.2
module:
  beta_1: 0.99
  beta_2: 0.998
  learning_rate: 0.0001
  weight_decay: 0.00
  num_warmup_steps: 100
  sampled_metrics:
    sample_probability_file: /scratch/jane-doe-framework/datasets/ml-20m/popularity.txt
    num_negative_samples: 100
    metrics:
      recall:
        - 1
        - 5
        - 10
tokenizer:
  special_tokens:
    pad_token: <PAD>
    mask_token: <MASK>
    unk_token: <UNK>
  vocabulary:
    delimiter: "\t"
    file: /scratch/jane-doe-framework/datasets/ml-20m/vocab_title.txt
trainer:
  checkpoint:
    monitor: recall_at_5
    save_top_k: 3
  gradient_clip_val: 0.0
<<<<<<< HEAD
  default_root_dir: /scratch/jane-doe-framework/experiments/ml-20m/bert4rec
  gpus: 1
  max_epochs: 200
=======
  default_root_dir: /scratch/jane-doe-framework/experiments/ml-20m/sasrec
  gpus: 1
>>>>>>> c1b80f79
<|MERGE_RESOLUTION|>--- conflicted
+++ resolved
@@ -60,11 +60,6 @@
     monitor: recall_at_5
     save_top_k: 3
   gradient_clip_val: 0.0
-<<<<<<< HEAD
-  default_root_dir: /scratch/jane-doe-framework/experiments/ml-20m/bert4rec
-  gpus: 1
-  max_epochs: 200
-=======
   default_root_dir: /scratch/jane-doe-framework/experiments/ml-20m/sasrec
   gpus: 1
->>>>>>> c1b80f79
+  max_epochs: 200