# Trainer


## Early Stopping:

If you want to early stop training based on a metric or the loss, add the following to the trainer config:

```
trainer: {
    ...
    early_stopping: {
      monitor: METRIC_OR_LOSS,
      min_delta: MIN_DELTA,
      patience: PATIENCE,
      mode: MODE
    },
    ...
}
```

See [Pytorch Lightning Docu](https://pytorch-lightning.readthedocs.io/en/stable/common/early_stopping.html?highlight=early%20stopping#early-stopping-based-on-metric-using-the-earlystopping-callback) for more details.

## Checkpoints

TODO

## Loggers

### mlflow
Under trainer add a logger section:

```
trainer: {
    ...
      logger: {
        type: mlflow,
        experiment_name: test,
        tracking_uri: http://localhost:5000
<<<<<<< HEAD
```

### wandb
Under trainer add a logger section:
```
trainer {
    ...
      logger: {
        type: "wandb",
        log_model: false,
        project: "test"
      },
=======
    }
>>>>>>> 7cc4ac2e
    ...
}
```<|MERGE_RESOLUTION|>--- conflicted
+++ resolved
@@ -36,7 +36,9 @@
         type: mlflow,
         experiment_name: test,
         tracking_uri: http://localhost:5000
-<<<<<<< HEAD
+    }
+    ...
+}
 ```
 
 ### wandb
@@ -49,9 +51,6 @@
         log_model: false,
         project: "test"
       },
-=======
-    }
->>>>>>> 7cc4ac2e
     ...
 }
 ```