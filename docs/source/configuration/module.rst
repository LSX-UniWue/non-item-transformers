.. _config module:
Module
======

Metrics
-------

The following metrics are implemented in this framework with the keys to
use for configuration:

-  Recall / HR (``recall``)
-  Precision (``precision``)
-  F1 (``F1``)
-  DCG (``DCG``)
-  NDCG (``NDCG``)
-  MRR (``MRR``)

For each metric you can provide one or more different ``k``\ s to
evaluate the Metric@k value. The metrics can be access (e.g. in the
checkpoint), via ``KEY@k``.

- MRR full (``mrr_full``)
- Rank (``rank``)

TODO: Metrics will be covered by TorchMetrics soon.


Metric Evaluation
-----------------

There are three evaluation strategies available in the framework:

-  ``full``: the metrics are evaluated on the complete item space
-  ``sampled``: the metrics are evaluated on the positive item(s) and
   ``s`` sampled negative items (given a probability)
-  ``fixed``: the metrics are evaluated on a fixed subset of the item
   space

Full
~~~~

If you want to validate your model or evaluate your model how good your
model ranks all items of the item space, you can specify a metrics
section under module. For each metric you can specify which ``k``\ s
should be evaluated.

.. code:: json

    ...
    module: {
            ...
            metrics: {
                full: {
                    metrics: {
                        recall: [1, 3, 5]
                    }
                },
                ...
            },
            ...
    }

Sampled Metrics
~~~~~~~~~~~~~~~

In contrast to metrics the sampled metrics configuration only samples
items from the item space to evaluate it with target item(s).

.. code:: json

    ...
    module: {
            ...
            metrics: {
                sampled: {
                    sample_probability_file: PATH_TO_FILE,
                    num_negative_samples: 100,
                    metrics: {
                        recall: [1, 3, 5]
                    }
                },
                ...
            },
            ...
    }

The ``sampled`` metrics config requires the following parameters:

-  ``sample_probability_file``: The configurable file contains in the
   i-th line the probability of the (i-1) item based on the vocabulary
   files.
-  ``num_negative_samples``: The number of negative samples to draw from
   the provided probability file.
-  ``metrics``: you can define all metrics you can also define using all
   items of the dataset.

The probability file is generated automatically during the dataset generation process.

Fixed Subset
~~~~~~~~~~~~

This metric only evaluates a fixed set of items.

.. code:: json

    ...
    module: {
            ...
            metrics: {
                fixed: {
                    item_file: PATH_TO_FILE,
                    metrics: {
                        recall: [1, 3, 5]
                    }
                },
                ...
            },
            ...
    }

The ``fixed`` metrics config requires the following parameters:

-  ``item_file``: The configurable file contains the item ids of the
   subset to evaluate (item id line by line).
-  ``metrics`` you can define all metrics you can also define using all
   items of the dataset.

<<<<<<< HEAD

Models
--------

.. code::json

    ...
    module: {
        type: MODEL_NAME,
        model: {
            max_seq_length: max_seq_length,
            <parameter 1>: <value>,
            <parameter 2>: <value>,
            ...
        },
        ...
    },
    ...


The following models and corresponding parameters are implemented:

+--------------+--------------------------------------------+
| Model Name   | Model Parameter                            |
+==============+============================================+
| bert4rec     | transformer_hidden_size,                   |
|              | num_transformer_heads,                     |
|              | num_transformer_layers,                    |
|              | item_vocab_size,                           |
|              | max_seq_length,                            |
|              | transformer_dropout,                       |
|              | project_layer_type (optional),             |
|              | embedding_pooling_type (optional),         |
|              | initializer_range (optional),              |
|              | transformer_intermediate_size (optional),  |
|              | transformer_attention_dropout (optional)   |
+--------------+--------------------------------------------+
| kebert4rec   | transformer_hidden_size,                   |
|              | num_transformer_heads,                     |
|              | num_transformer_layers,                    |
|              | item_vocab_size,                           |
|              | max_seq_length,                            |
|              | transformer_dropout,                       |
|              | additional_attributes,                     |
|              | embedding_pooling_type (optional),         |
|              | initializer_range (optional),              |
|              | transformer_intermediate_size (optional),  |
|              | transformer_attention_dropout (optional)   |
+--------------+--------------------------------------------+
| caser        | embedding_size,                            |
|              | item_vocab_size,                           |
|              | user_vocab_size,                           |
|              | max_seq_length,                            |
|              | num_vertical_filters,                      |
|              | num_horizontal_filters,                    |
|              | conv_activation_fn,                        |
|              | fc_activation_fn,                          |
|              | dropout,                                   |
|              | embedding_pooling_type (optional)          |
+--------------+--------------------------------------------+
| narm         | item_vocab_size,                           |
|              | item_embedding_size,                       |
|              | global_encoder_size,                       |
|              | global_encoder_num_layers,                 |
|              | embedding_dropout,                         |
|              | context_dropout,                           |
|              | batch_first (optional),                    |
|              | embedding_pooling_type (optional)          |
+--------------+--------------------------------------------+
| sasrec       | transformer_hidden_size,                   |
|              | num_transformer_heads,                     |
|              | num_transformer_layers,                    |
|              | item_vocab_size,                           |
|              | max_seq_length,                            |
|              | transformer_dropout,                       |
|              | embedding_pooling_type (optional),         |
|              | transformer_intermediate_size (optional),  |
|              | transformer_attention_dropout (optional)   |
+--------------+--------------------------------------------+
| rnn /        | cell_type,                                 |
| dream        | item_vocab_size,                           |
|              | item_embedding_dim,                        |
|              | hidden_size,                               |
|              | num_layers,                                |
|              | dropout,                                   |
|              | bidirectional (optional),                  |
|              | nonlinearity (optional),                   |
|              | embedding_pooling_type (optional),         |
|              | project_layer_type (optional)              |
+--------------+--------------------------------------------+
| cosrec       | user_vocab_size,                           |
|              | item_vocab_size,                           |
|              | embed_dim,                                 |
|              | block_num,                                 |
|              | block_dim,                                 |
|              | fc_dim,                                    |
|              | activation_function,                       |
|              | dropout,                                   |
|              | embedding_pooling_type (optional)          |
+--------------+--------------------------------------------+
| hgn          | user_vocab_size,                           |
|              | item_vocab_size,                           |
|              | num_successive_items,                      |
|              | dims,                                      |
|              | embedding_pooling_type (optional)          |
+--------------+--------------------------------------------+
| nnrec        | item_vocab_size,                           |
|              | user_vocab_size,                           |
|              | item_embedding_size,                       |
|              | user_embedding_size,                       |
|              | hidden_size,                               |
|              | max_sequence_length,                       |
|              | embedding_pooling_type                     |
+--------------+--------------------------------------------+

Additionally, the following baselines are implemented:

    *  bpr
    *  pop
    *  session_pop
    *  markov

=======
Module/Model Configuration
----

You can configure your module/model by changing the parameters passed to its ``__init__``
function via the corresponding configuration sections. If your model requires configuration aside from integral types such as ``int``, ``str``, etc. you can specify
annotate the model parameter in the ``__init__`` function with one of the following annotations:

- ``InjectTokenizer(feature_name)``: ASME will inject a Tokenizer instance for the given ``feature_name`` into this parameter.
- ``InjectVocabularySize(feature_name)``: ASME will inject the size of the vocabulary for the given ``feature_name`` into this parameter.
- ``InjectModel(model_cls, config_section_path)``: ASME will instantiate an instance of ``model_cls`` via the ``GenericModuleFactory`` using the configuration
  section specified by ``config_section_path`` to fill its parameters. If ``config_section_path`` is not provided, ASME assumes that the corresponding
  configuration section has the same name as the parameter. Note that ``config_section_path`` is interpreted relative to the module/model configuration.
- ``InjectClass(config_section_path)``: ASME will instantiate an arbitrary class to fill this parameter. The configuration section ``config_section_path`` has to
  contain the following fields:
    - ``cls_name``: The name of the class that should be instantiated.
    - ``module_name``: The fully qualified name of the module that contains the class referenced by ``cls_name``.
    - ``parameters``: This is an optional list of parameters to be passed to the class upon instantiation. If any parameter is a dictionary that contains the key
      ``cls_name``, the corresponding object is recursively instantiated.
- ``InjectList(config_section_path)``: ASME expects the configuration section ``config_section_path`` to be a list. Each element of this list is recursively built
  if necessary and the resulting list is injected into the parameter.
- ``InjectDict(config_section_path)``: ASME expects the configuration section ``config_section_path`` to be a dictionary. Each element of this dictionary is recursively built
  if necessary and the resulting dictionary is injected into the parameter.
>>>>>>> 268ee532
<|MERGE_RESOLUTION|>--- conflicted
+++ resolved
@@ -2,139 +2,19 @@
 Module
 ======
 
-Metrics
--------
-
-The following metrics are implemented in this framework with the keys to
-use for configuration:
-
--  Recall / HR (``recall``)
--  Precision (``precision``)
--  F1 (``F1``)
--  DCG (``DCG``)
--  NDCG (``NDCG``)
--  MRR (``MRR``)
-
-For each metric you can provide one or more different ``k``\ s to
-evaluate the Metric@k value. The metrics can be access (e.g. in the
-checkpoint), via ``KEY@k``.
-
-- MRR full (``mrr_full``)
-- Rank (``rank``)
-
-TODO: Metrics will be covered by TorchMetrics soon.
-
-
-Metric Evaluation
------------------
-
-There are three evaluation strategies available in the framework:
-
--  ``full``: the metrics are evaluated on the complete item space
--  ``sampled``: the metrics are evaluated on the positive item(s) and
-   ``s`` sampled negative items (given a probability)
--  ``fixed``: the metrics are evaluated on a fixed subset of the item
-   space
-
-Full
-~~~~
-
-If you want to validate your model or evaluate your model how good your
-model ranks all items of the item space, you can specify a metrics
-section under module. For each metric you can specify which ``k``\ s
-should be evaluated.
-
-.. code:: json
-
-    ...
-    module: {
-            ...
-            metrics: {
-                full: {
-                    metrics: {
-                        recall: [1, 3, 5]
-                    }
-                },
-                ...
-            },
-            ...
-    }
-
-Sampled Metrics
-~~~~~~~~~~~~~~~
-
-In contrast to metrics the sampled metrics configuration only samples
-items from the item space to evaluate it with target item(s).
-
-.. code:: json
-
-    ...
-    module: {
-            ...
-            metrics: {
-                sampled: {
-                    sample_probability_file: PATH_TO_FILE,
-                    num_negative_samples: 100,
-                    metrics: {
-                        recall: [1, 3, 5]
-                    }
-                },
-                ...
-            },
-            ...
-    }
-
-The ``sampled`` metrics config requires the following parameters:
-
--  ``sample_probability_file``: The configurable file contains in the
-   i-th line the probability of the (i-1) item based on the vocabulary
-   files.
--  ``num_negative_samples``: The number of negative samples to draw from
-   the provided probability file.
--  ``metrics``: you can define all metrics you can also define using all
-   items of the dataset.
-
-The probability file is generated automatically during the dataset generation process.
-
-Fixed Subset
-~~~~~~~~~~~~
-
-This metric only evaluates a fixed set of items.
-
-.. code:: json
-
-    ...
-    module: {
-            ...
-            metrics: {
-                fixed: {
-                    item_file: PATH_TO_FILE,
-                    metrics: {
-                        recall: [1, 3, 5]
-                    }
-                },
-                ...
-            },
-            ...
-    }
-
-The ``fixed`` metrics config requires the following parameters:
-
--  ``item_file``: The configurable file contains the item ids of the
-   subset to evaluate (item id line by line).
--  ``metrics`` you can define all metrics you can also define using all
-   items of the dataset.
-
-<<<<<<< HEAD
-
-Models
---------
+Module/Model Configuration
+----
+
+You can configure your module/model by changing the parameters passed to its ``__init__``.
+function via the corresponding configuration sections. The configuration file will look as follows:
 
 .. code::json
 
     ...
     module: {
         type: MODEL_NAME,
+        <module parameter 1>: <value>,
+        <module parameter 2>: <value>,
         model: {
             max_seq_length: max_seq_length,
             <parameter 1>: <value>,
@@ -248,12 +128,11 @@
     *  session_pop
     *  markov
 
-=======
-Module/Model Configuration
+
+Module/Model Developer Notes
 ----
 
-You can configure your module/model by changing the parameters passed to its ``__init__``
-function via the corresponding configuration sections. If your model requires configuration aside from integral types such as ``int``, ``str``, etc. you can specify
+If your model requires configuration aside from integral types such as ``int``, ``str``, etc. you can specify
 annotate the model parameter in the ``__init__`` function with one of the following annotations:
 
 - ``InjectTokenizer(feature_name)``: ASME will inject a Tokenizer instance for the given ``feature_name`` into this parameter.
@@ -271,4 +150,128 @@
   if necessary and the resulting list is injected into the parameter.
 - ``InjectDict(config_section_path)``: ASME expects the configuration section ``config_section_path`` to be a dictionary. Each element of this dictionary is recursively built
   if necessary and the resulting dictionary is injected into the parameter.
->>>>>>> 268ee532
+
+
+
+Metrics
+-------
+
+The following metrics are implemented in this framework with the keys to
+use for configuration:
+
+-  Recall / HR (``recall``)
+-  Precision (``precision``)
+-  F1 (``F1``)
+-  DCG (``DCG``)
+-  NDCG (``NDCG``)
+-  MRR (``MRR``)
+
+For each metric you can provide one or more different ``k``\ s to
+evaluate the Metric@k value. The metrics can be access (e.g. in the
+checkpoint), via ``KEY@k``.
+
+- MRR full (``mrr_full``)
+- Rank (``rank``)
+
+TODO: Metrics will be covered by TorchMetrics soon.
+
+
+Metric Evaluation
+-----------------
+
+There are three evaluation strategies available in the framework:
+
+-  ``full``: the metrics are evaluated on the complete item space
+-  ``sampled``: the metrics are evaluated on the positive item(s) and
+   ``s`` sampled negative items (given a probability)
+-  ``fixed``: the metrics are evaluated on a fixed subset of the item
+   space
+
+Full
+~~~~
+
+If you want to validate your model or evaluate your model how good your
+model ranks all items of the item space, you can specify a metrics
+section under module. For each metric you can specify which ``k``\ s
+should be evaluated.
+
+.. code:: json
+
+    ...
+    module: {
+            ...
+            metrics: {
+                full: {
+                    metrics: {
+                        recall: [1, 3, 5]
+                    }
+                },
+                ...
+            },
+            ...
+    }
+
+Sampled Metrics
+~~~~~~~~~~~~~~~
+
+In contrast to metrics the sampled metrics configuration only samples
+items from the item space to evaluate it with target item(s).
+
+.. code:: json
+
+    ...
+    module: {
+            ...
+            metrics: {
+                sampled: {
+                    sample_probability_file: PATH_TO_FILE,
+                    num_negative_samples: 100,
+                    metrics: {
+                        recall: [1, 3, 5]
+                    }
+                },
+                ...
+            },
+            ...
+    }
+
+The ``sampled`` metrics config requires the following parameters:
+
+-  ``sample_probability_file``: The configurable file contains in the
+   i-th line the probability of the (i-1) item based on the vocabulary
+   files.
+-  ``num_negative_samples``: The number of negative samples to draw from
+   the provided probability file.
+-  ``metrics``: you can define all metrics you can also define using all
+   items of the dataset.
+
+The probability file is generated automatically during the dataset generation process.
+
+Fixed Subset
+~~~~~~~~~~~~
+
+This metric only evaluates a fixed set of items.
+
+.. code:: json
+
+    ...
+    module: {
+            ...
+            metrics: {
+                fixed: {
+                    item_file: PATH_TO_FILE,
+                    metrics: {
+                        recall: [1, 3, 5]
+                    }
+                },
+                ...
+            },
+            ...
+    }
+
+The ``fixed`` metrics config requires the following parameters:
+
+-  ``item_file``: The configurable file contains the item ids of the
+   subset to evaluate (item id line by line).
+-  ``metrics`` you can define all metrics you can also define using all
+   items of the dataset.
