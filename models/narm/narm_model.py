--- conflicted
+++ resolved
@@ -25,13 +25,8 @@
                  global_encoder_num_layers: int,
                  embedding_dropout: float,
                  context_dropout: float,
-<<<<<<< HEAD
                  batch_first: bool = True,
                  embedding_mode: str = None):
-=======
-                 batch_first: bool = True
-                 ):
->>>>>>> ee81f8a9
 
         """
         :param num_items: number of items (NI)
@@ -155,15 +150,11 @@
 
         See https://github.com/lijingsdu/sessionRec_NARM for the original Theano implementation.
     """
-<<<<<<< HEAD
-    def __init__(self, embedding_layer: ItemEmbedding, encoded_representation_size: int, apply_softmax: bool = False):
-=======
     def __init__(self,
-                 embedding_layer: nn.Embedding,
+                 embedding_layer: ItemEmbedding,
                  encoded_representation_size: int,
                  apply_softmax: bool = False
                  ):
->>>>>>> ee81f8a9
         """
 
         :param embedding_layer: an item embedding layer
@@ -173,13 +164,8 @@
         super(BilinearDecoder, self).__init__()
 
         self.embedding_layer = embedding_layer
-<<<<<<< HEAD
         self.B = nn.Linear(embedding_layer.embedding.weight.size()[1], encoded_representation_size, bias=False)
-        self.apply_softmax = apply_softmax
-=======
-        self.B = nn.Linear(embedding_layer.weight.size()[1], encoded_representation_size, bias=False)
         self.activation = nn.Softmax() if apply_softmax else nn.Identity()
->>>>>>> ee81f8a9
 
     def forward(self, context: torch.Tensor, items: torch.Tensor = None):
         """
