from typing import Dict, Any

from asme.init.factories.data_sources.template_datasources import TemplateDataSourcesFactory
from data.datasets.sequence import MetaInformation
from torch.utils.data import DataLoader

from asme.init.config import Config
from asme.init.context import Context
<<<<<<< HEAD
from asme.init.factories.data_sources.template_datasources import TemplateDatasourceFactory
=======
>>>>>>> e8d2adf3
from asme.init.templating.template_engine import TemplateEngine
from data.datasets import SAMPLE_IDS, ITEM_SEQ_ENTRY_NAME, TARGET_ENTRY_NAME
from util_test import assert_list_equal
from util_test_tokenizer import create_tokenizer


"""
the number of sequences in the example csv file
"""
NUM_EXAMPLES_SEQUENCES = 10


def assert_loo_test_and_validation(data_sources: Dict[str, DataLoader]):
    # test some test data
    test_dataloader = data_sources['test']
    test_data = get_all_data(test_dataloader)

    assert len(test_data) == NUM_EXAMPLES_SEQUENCES

    test_sequence, test_target = test_data['2_4']
    assert_list_equal(test_sequence, [9, 10, 11, 12])
    assert test_target == 7

    # test some validation data
    val_dataloader = data_sources['validation']
    val_data = get_all_data(val_dataloader)

    assert len(val_data) == NUM_EXAMPLES_SEQUENCES

    val_sequence, val_target = val_data['5_2']
    assert_list_equal(val_sequence, [4, 7])
    assert val_target == 10


def assert_next_item_test_validation(data_sources: Dict[str, DataLoader]):
    test_dataloader = data_sources['test']
    test_data = get_all_data(test_dataloader)
    assert len(test_data) == 3

    test_seq, test_target = test_data['0_1']
    assert_list_equal(test_seq, [5, 0])
    assert test_target == 6

    test_seq2, test_target2 = test_data['0_2']
    assert_list_equal(test_seq2, [5, 6])
    assert test_target2 == 8

    val_dataloader = data_sources['validation']
    val_data = get_all_data(val_dataloader)

    assert len(val_data) == 3

    val_seq, val_target = val_data['0_1']
    assert_list_equal(val_seq, [3, 0])
    assert val_target == 4

    val_seq2, val_target2 = val_data['0_3']
    assert_list_equal(val_seq2, [3, 4, 7])
    assert val_target2 == 8


def load_dataset(template: Dict[str, Any]
                 ) -> Dict[str, DataLoader]:
    context = Context()

    item_seq_feature_info = MetaInformation('item', type='str', column_name="item_id", is_sequence=True,
                                            sequence_length=4)

    context.set('tokenizers.item', create_tokenizer())
    context.set('features', [item_seq_feature_info])

<<<<<<< HEAD
    config = Config(modified_template.get('data_sources'))
    return TemplateDatasourceFactory().build(config, context)
=======
    config = Config(template.get('template'))
    return TemplateDataSourcesFactory("name").build(config, context)
>>>>>>> e8d2adf3


def get_all_data(data_loader: DataLoader
                  ) -> Dict[str, Any]:
    data = {}
    for batch in data_loader:
        data_ids = batch[SAMPLE_IDS].tolist()
        positions = batch['pos'].tolist() if 'pos' in batch else [0] * len(data_ids)
        sequences = batch[ITEM_SEQ_ENTRY_NAME].tolist()
        targets = batch[TARGET_ENTRY_NAME].tolist()

        for data_id, pos, sequence, target in zip(data_ids, positions, sequences, targets):
            data[f'{data_id}_{pos}'] = sequence, target

    return data<|MERGE_RESOLUTION|>--- conflicted
+++ resolved
@@ -6,10 +6,6 @@
 
 from asme.init.config import Config
 from asme.init.context import Context
-<<<<<<< HEAD
-from asme.init.factories.data_sources.template_datasources import TemplateDatasourceFactory
-=======
->>>>>>> e8d2adf3
 from asme.init.templating.template_engine import TemplateEngine
 from data.datasets import SAMPLE_IDS, ITEM_SEQ_ENTRY_NAME, TARGET_ENTRY_NAME
 from util_test import assert_list_equal
@@ -81,13 +77,8 @@
     context.set('tokenizers.item', create_tokenizer())
     context.set('features', [item_seq_feature_info])
 
-<<<<<<< HEAD
-    config = Config(modified_template.get('data_sources'))
-    return TemplateDatasourceFactory().build(config, context)
-=======
     config = Config(template.get('template'))
     return TemplateDataSourcesFactory("name").build(config, context)
->>>>>>> e8d2adf3
 
 
 def get_all_data(data_loader: DataLoader
